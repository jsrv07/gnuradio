/* -*- c++ -*- */
/*
 * Copyright 2006,2012 Free Software Foundation, Inc.
 *
 * This file is part of GNU Radio
 *
 * GNU Radio is free software; you can redistribute it and/or modify
 * it under the terms of the GNU General Public License as published by
 * the Free Software Foundation; either version 3, or (at your option)
 * any later version.
 *
 * GNU Radio is distributed in the hope that it will be useful,
 * but WITHOUT ANY WARRANTY; without even the implied warranty of
 * MERCHANTABILITY or FITNESS FOR A PARTICULAR PURPOSE.  See the
 * GNU General Public License for more details.
 *
 * You should have received a copy of the GNU General Public License
 * along with GNU Radio; see the file COPYING.  If not, write to
 * the Free Software Foundation, Inc., 51 Franklin Street,
 * Boston, MA 02110-1301, USA.
 */

#ifndef INCLUDED_ANALOG_FEEDFORWARD_AGC_CC_H
#define INCLUDED_ANALOG_FEEDFORWARD_AGC_CC_H

#include <analog/api.h>
#include <gr_sync_block.h>

namespace gr {
  namespace analog {

    /*!
<<<<<<< HEAD
     * \brief Non-causal AGC which computes required gain based on max
     * absolute value over nsamples
     * \ingroup level_blk
=======
     * \brief Non-causal AGC which computes required gain based on max absolute value over nsamples
     * \ingroup level_controllers_blk
>>>>>>> d44322fd
     */
    class ANALOG_API feedforward_agc_cc : virtual public gr_sync_block
    {
    public:
      // gr::analog::feedforward_agc_cc::sptr
      typedef boost::shared_ptr<feedforward_agc_cc> sptr;

      /*!
       * Build a complex valued feed-forward AGC loop block.
       *
       * \param nsamples number of samples to look ahead.
       * \param reference reference value to adjust signal power to.
       */
      static sptr make(int nsamples, float reference);
    };
    
  } /* namespace analog */
} /* namespace gr */

#endif /* INCLUDED_GR_FEEDFORWARD_AGC_CC_H */<|MERGE_RESOLUTION|>--- conflicted
+++ resolved
@@ -30,14 +30,9 @@
   namespace analog {
 
     /*!
-<<<<<<< HEAD
      * \brief Non-causal AGC which computes required gain based on max
      * absolute value over nsamples
-     * \ingroup level_blk
-=======
-     * \brief Non-causal AGC which computes required gain based on max absolute value over nsamples
      * \ingroup level_controllers_blk
->>>>>>> d44322fd
      */
     class ANALOG_API feedforward_agc_cc : virtual public gr_sync_block
     {
