"""
Copyright 2008 Free Software Foundation, Inc.
This file is part of GNU Radio

GNU Radio Companion is free software; you can redistribute it and/or
modify it under the terms of the GNU General Public License
as published by the Free Software Foundation; either version 2
of the License, or (at your option) any later version.

GNU Radio Companion is distributed in the hope that it will be useful,
but WITHOUT ANY WARRANTY; without even the implied warranty of
MERCHANTABILITY or FITNESS FOR A PARTICULAR PURPOSE.  See the
GNU General Public License for more details.

You should have received a copy of the GNU General Public License
along with this program; if not, write to the Free Software
Foundation, Inc., 51 Franklin Street, Fifth Floor, Boston, MA  02110-1301, USA
"""

import sys
import ConfigParser

<<<<<<< HEAD
=======

HEADER = """\
# This contains only GUI settings for GRC and is not meant for users to edit.
#
# GRC settings not accessible through the GUI are in gnuradio.conf under
# section [grc].

"""
>>>>>>> 26b6cf4d

_platform = None
_config_parser = ConfigParser.SafeConfigParser()


def file_extension():
    return '.'+_platform.get_key()

<<<<<<< HEAD

def file_extension():
    return '.'+_platform.get_key()

=======
>>>>>>> 26b6cf4d

def load(platform):
    global _platform
    _platform = platform
    # create sections
    _config_parser.add_section('main')
    _config_parser.add_section('files_open')
    try:
        _config_parser.read(_platform.get_prefs_file())
<<<<<<< HEAD
    except:
        pass
=======
    except Exception as err:
        print >> sys.stderr, err
>>>>>>> 26b6cf4d


def save():
    try:
<<<<<<< HEAD
        _config_parser.write(open(_platform.get_prefs_file(), 'w'))
    except:
        pass
=======
        with open(_platform.get_prefs_file(), 'w') as fp:
            fp.write(HEADER)
            _config_parser.write(fp)
    except Exception as err:
        print >> sys.stderr, err


def entry(key, value=None, default=None):
    if value is not None:
        _config_parser.set('main', key, str(value))
        result = value
    else:
        _type = type(default) if default is not None else str
        getter = {
            bool: _config_parser.getboolean,
            int: _config_parser.getint,
        }.get(_type, _config_parser.get)
        try:
            result = getter('main', key)
        except ConfigParser.Error:
            result = _type() if default is None else default
    return result
>>>>>>> 26b6cf4d


###########################################################################
# Special methods for specific program functionalities
###########################################################################

def main_window_size(size=None):
<<<<<<< HEAD
    if size is not None:
        _config_parser.set('main', 'main_window_width', size[0])
        _config_parser.set('main', 'main_window_height', size[1])
    else:
        try:
            w = _config_parser.getint('main', 'main_window_width')
            h = _config_parser.getint('main', 'main_window_height')
        except:
            w, h = 1, 1
        return w, h


def file_open(filename=None):
    if filename is not None:
        _config_parser.set('main', 'file_open', filename)
    else:
        try:
            return _config_parser.get('main', 'file_open')
        except:
            return ''
=======
    if size is None:
        size = [None, None]
    w = entry('main_window_width', size[0], default=1)
    h = entry('main_window_height', size[1], default=1)
    return w, h


def file_open(filename=None):
    return entry('file_open', filename, default='')
>>>>>>> 26b6cf4d


def files_open(files=None):
    if files is not None:
        _config_parser.remove_section('files_open')  # clear section
        _config_parser.add_section('files_open')
        for i, filename in enumerate(files):
            _config_parser.set('files_open', 'file_open_%d' % i, filename)

    else:
        try:
            files = [value for name, value in _config_parser.items('files_open')
                     if name.startswith('file_open_')]
<<<<<<< HEAD
        except:
=======
        except ConfigParser.Error:
>>>>>>> 26b6cf4d
            files = []
        return files


def reports_window_position(pos=None):
<<<<<<< HEAD
    if pos is not None:
        _config_parser.set('main', 'reports_window_position', pos)
    else:
        try:
            return _config_parser.getint('main', 'reports_window_position') or 1 #greater than 0
        except:
            return -1


def blocks_window_position(pos=None):
    if pos is not None:
        _config_parser.set('main', 'blocks_window_position', pos)
    else:
        try:
            return _config_parser.getint('main', 'blocks_window_position') or 1 #greater than 0
        except:
            return -1


def bool_entry(key, value=None, default=True):
    if value is not None:
        _config_parser.set('main', key, value)
    else:
        try:
            return _config_parser.getboolean('main', key)
        except:
            return default
=======
    return entry('reports_window_position', pos, default=-1) or 1


def blocks_window_position(pos=None):
    return entry('blocks_window_position', pos, default=-1) or 1


def xterm_missing(cmd=None):
    return entry('xterm_missing', cmd, default='INVALID_XTERM_SETTING')
>>>>>>> 26b6cf4d
<|MERGE_RESOLUTION|>--- conflicted
+++ resolved
@@ -20,8 +20,6 @@
 import sys
 import ConfigParser
 
-<<<<<<< HEAD
-=======
 
 HEADER = """\
 # This contains only GUI settings for GRC and is not meant for users to edit.
@@ -30,7 +28,6 @@
 # section [grc].
 
 """
->>>>>>> 26b6cf4d
 
 _platform = None
 _config_parser = ConfigParser.SafeConfigParser()
@@ -39,13 +36,6 @@
 def file_extension():
     return '.'+_platform.get_key()
 
-<<<<<<< HEAD
-
-def file_extension():
-    return '.'+_platform.get_key()
-
-=======
->>>>>>> 26b6cf4d
 
 def load(platform):
     global _platform
@@ -55,22 +45,12 @@
     _config_parser.add_section('files_open')
     try:
         _config_parser.read(_platform.get_prefs_file())
-<<<<<<< HEAD
-    except:
-        pass
-=======
     except Exception as err:
         print >> sys.stderr, err
->>>>>>> 26b6cf4d
 
 
 def save():
     try:
-<<<<<<< HEAD
-        _config_parser.write(open(_platform.get_prefs_file(), 'w'))
-    except:
-        pass
-=======
         with open(_platform.get_prefs_file(), 'w') as fp:
             fp.write(HEADER)
             _config_parser.write(fp)
@@ -93,7 +73,6 @@
         except ConfigParser.Error:
             result = _type() if default is None else default
     return result
->>>>>>> 26b6cf4d
 
 
 ###########################################################################
@@ -101,28 +80,6 @@
 ###########################################################################
 
 def main_window_size(size=None):
-<<<<<<< HEAD
-    if size is not None:
-        _config_parser.set('main', 'main_window_width', size[0])
-        _config_parser.set('main', 'main_window_height', size[1])
-    else:
-        try:
-            w = _config_parser.getint('main', 'main_window_width')
-            h = _config_parser.getint('main', 'main_window_height')
-        except:
-            w, h = 1, 1
-        return w, h
-
-
-def file_open(filename=None):
-    if filename is not None:
-        _config_parser.set('main', 'file_open', filename)
-    else:
-        try:
-            return _config_parser.get('main', 'file_open')
-        except:
-            return ''
-=======
     if size is None:
         size = [None, None]
     w = entry('main_window_width', size[0], default=1)
@@ -132,7 +89,6 @@
 
 def file_open(filename=None):
     return entry('file_open', filename, default='')
->>>>>>> 26b6cf4d
 
 
 def files_open(files=None):
@@ -146,45 +102,12 @@
         try:
             files = [value for name, value in _config_parser.items('files_open')
                      if name.startswith('file_open_')]
-<<<<<<< HEAD
-        except:
-=======
         except ConfigParser.Error:
->>>>>>> 26b6cf4d
             files = []
         return files
 
 
 def reports_window_position(pos=None):
-<<<<<<< HEAD
-    if pos is not None:
-        _config_parser.set('main', 'reports_window_position', pos)
-    else:
-        try:
-            return _config_parser.getint('main', 'reports_window_position') or 1 #greater than 0
-        except:
-            return -1
-
-
-def blocks_window_position(pos=None):
-    if pos is not None:
-        _config_parser.set('main', 'blocks_window_position', pos)
-    else:
-        try:
-            return _config_parser.getint('main', 'blocks_window_position') or 1 #greater than 0
-        except:
-            return -1
-
-
-def bool_entry(key, value=None, default=True):
-    if value is not None:
-        _config_parser.set('main', key, value)
-    else:
-        try:
-            return _config_parser.getboolean('main', key)
-        except:
-            return default
-=======
     return entry('reports_window_position', pos, default=-1) or 1
 
 
@@ -193,5 +116,4 @@
 
 
 def xterm_missing(cmd=None):
-    return entry('xterm_missing', cmd, default='INVALID_XTERM_SETTING')
->>>>>>> 26b6cf4d
+    return entry('xterm_missing', cmd, default='INVALID_XTERM_SETTING')