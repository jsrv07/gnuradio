--- conflicted
+++ resolved
@@ -38,12 +38,8 @@
         """
         threading.Thread.__init__(self)
 
-<<<<<<< HEAD
-        self.page = flow_graph_page  # store page and dont use main window calls in run
+        self.page = flow_graph_page  # store page and don't use main window calls in run
         self.flow_graph = self.page.get_flow_graph()
-=======
-        self.page = flow_graph_page  # store page and don't use main window calls in run
->>>>>>> a35e1087
         self.xterm_executable = xterm_executable
         self.update_callback = callback
 
