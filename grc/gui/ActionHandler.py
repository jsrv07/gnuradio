"""
Copyright 2007-2011 Free Software Foundation, Inc.
This file is part of GNU Radio

GNU Radio Companion is free software; you can redistribute it and/or
modify it under the terms of the GNU General Public License
as published by the Free Software Foundation; either version 2
of the License, or (at your option) any later version.

GNU Radio Companion is distributed in the hope that it will be useful,
but WITHOUT ANY WARRANTY; without even the implied warranty of
MERCHANTABILITY or FITNESS FOR A PARTICULAR PURPOSE.  See the
GNU General Public License for more details.

You should have received a copy of the GNU General Public License
along with this program; if not, write to the Free Software
Foundation, Inc., 51 Franklin Street, Fifth Floor, Boston, MA  02110-1301, USA
"""

import os
<<<<<<< HEAD
from Constants import IMAGE_FILE_EXTENSION
import Actions
=======
import subprocess
from threading import Thread

>>>>>>> 26b6cf4d
import pygtk
pygtk.require('2.0')
import gtk
import gobject
<<<<<<< HEAD
import subprocess
import Preferences
from threading import Thread
import Messages
from .. base import ParseXML, Constants
from MainWindow import MainWindow
from PropsDialog import PropsDialog
from ParserErrorsDialog import ParserErrorsDialog
import Dialogs
from FileDialogs import OpenFlowGraphFileDialog, SaveFlowGraphFileDialog, SaveReportsFileDialog, SaveImageFileDialog
from . Constants import DEFAULT_CANVAS_SIZE
=======

from .. base import ParseXML, Constants
from .. python.Constants import XTERM_EXECUTABLE

from . import Dialogs, Messages, Preferences, Actions
from .ParserErrorsDialog import ParserErrorsDialog
from .MainWindow import MainWindow
from .PropsDialog import PropsDialog
from .FileDialogs import (OpenFlowGraphFileDialog, SaveFlowGraphFileDialog,
                          SaveReportsFileDialog, SaveImageFileDialog)
from .Constants import DEFAULT_CANVAS_SIZE, IMAGE_FILE_EXTENSION
>>>>>>> 26b6cf4d

gobject.threads_init()


class ActionHandler:
    """
    The action handler will setup all the major window components,
    and handle button presses and flow graph operations from the GUI.
    """

    def __init__(self, file_paths, platform):
        """
        ActionHandler constructor.
        Create the main window, setup the message handler, import the preferences,
        and connect all of the action handlers. Finally, enter the gtk main loop and block.

        Args:
            file_paths: a list of flow graph file passed from command line
            platform: platform module
        """
        self.clipboard = None
        for action in Actions.get_all_actions(): action.connect('activate', self._handle_action)
        #setup the main window
        self.platform = platform;
        self.main_window = MainWindow(platform)
        self.main_window.connect('delete-event', self._quit)
        self.main_window.connect('key-press-event', self._handle_key_press)
        self.get_page = self.main_window.get_page
        self.get_flow_graph = self.main_window.get_flow_graph
        self.get_focus_flag = self.main_window.get_focus_flag
        #setup the messages
        Messages.register_messenger(self.main_window.add_report_line)
        Messages.send_init(platform)
        #initialize
        self.init_file_paths = file_paths
        Actions.APPLICATION_INITIALIZE()
        #enter the mainloop
        gtk.main()

    def _handle_key_press(self, widget, event):
        """
        Handle key presses from the keyboard and translate key combinations into actions.
        This key press handler is called prior to the gtk key press handler.
        This handler bypasses built in accelerator key handling when in focus because
        * some keys are ignored by the accelerators like the direction keys,
        * some keys are not registered to any accelerators but are still used.
        When not in focus, gtk and the accelerators handle the the key press.

        Returns:
            false to let gtk handle the key action
        """
        # prevent key event stealing while the search box is active
        # .has_focus() only in newer versions 2.17+?
        # .is_focus() seems to work, but exactly the same
        if self.main_window.btwin.search_entry.flags() & gtk.HAS_FOCUS:
            return False
        if not self.get_focus_flag(): return False
        return Actions.handle_key_press(event)

    def _quit(self, window, event):
        """
        Handle the delete event from the main window.
        Generated by pressing X to close, alt+f4, or right click+close.
        This method in turns calls the state handler to quit.

        Returns:
            true
        """
        Actions.APPLICATION_QUIT()
        return True

    def _handle_action(self, action):
        #print action
        ##################################################
        # Initialize/Quit
        ##################################################
        if action == Actions.APPLICATION_INITIALIZE:
            for action in Actions.get_all_actions(): action.set_sensitive(False) #set all actions disabled
            #enable a select few actions
            for action in (
                Actions.APPLICATION_QUIT, Actions.FLOW_GRAPH_NEW,
                Actions.FLOW_GRAPH_OPEN, Actions.FLOW_GRAPH_SAVE_AS,
                Actions.FLOW_GRAPH_CLOSE, Actions.ABOUT_WINDOW_DISPLAY,
                Actions.FLOW_GRAPH_SCREEN_CAPTURE, Actions.HELP_WINDOW_DISPLAY,
                Actions.TYPES_WINDOW_DISPLAY, Actions.TOGGLE_BLOCKS_WINDOW,
                Actions.TOGGLE_REPORTS_WINDOW, Actions.TOGGLE_HIDE_DISABLED_BLOCKS,
                Actions.TOOLS_RUN_FDESIGN, Actions.TOGGLE_SCROLL_LOCK,
                Actions.CLEAR_REPORTS, Actions.SAVE_REPORTS,
                Actions.TOGGLE_AUTO_HIDE_PORT_LABELS, Actions.TOGGLE_SNAP_TO_GRID,
                Actions.TOGGLE_SHOW_BLOCK_COMMENTS,
                Actions.TOGGLE_SHOW_CODE_PREVIEW_TAB,
            ): action.set_sensitive(True)
            if ParseXML.xml_failures:
                Messages.send_xml_errors_if_any(ParseXML.xml_failures)
                Actions.XML_PARSER_ERRORS_DISPLAY.set_sensitive(True)

            if not self.init_file_paths:
                self.init_file_paths = filter(os.path.exists, Preferences.files_open())
            if not self.init_file_paths: self.init_file_paths = ['']
            for file_path in self.init_file_paths:
                if file_path: self.main_window.new_page(file_path) #load pages from file paths
            if Preferences.file_open() in self.init_file_paths:
                self.main_window.new_page(Preferences.file_open(), show=True)
            if not self.get_page(): self.main_window.new_page() #ensure that at least a blank page exists

            self.main_window.btwin.search_entry.hide()
            for action in (
                Actions.TOGGLE_REPORTS_WINDOW,
                Actions.TOGGLE_BLOCKS_WINDOW,
                Actions.TOGGLE_AUTO_HIDE_PORT_LABELS,
                Actions.TOGGLE_SCROLL_LOCK,
                Actions.TOGGLE_SNAP_TO_GRID,
                Actions.TOGGLE_SHOW_BLOCK_COMMENTS,
                Actions.TOGGLE_SHOW_CODE_PREVIEW_TAB,
            ): action.load_from_preferences()
        elif action == Actions.APPLICATION_QUIT:
            if self.main_window.close_pages():
                gtk.main_quit()
                exit(0)
        ##################################################
        # Selections
        ##################################################
        elif action == Actions.ELEMENT_SELECT:
            pass #do nothing, update routines below
        elif action == Actions.NOTHING_SELECT:
            self.get_flow_graph().unselect()
        ##################################################
        # Enable/Disable
        ##################################################
        elif action == Actions.BLOCK_ENABLE:
            if self.get_flow_graph().enable_selected(True):
                self.get_flow_graph().update()
                self.get_page().get_state_cache().save_new_state(self.get_flow_graph().export_data())
                self.get_page().set_saved(False)
        elif action == Actions.BLOCK_DISABLE:
            if self.get_flow_graph().enable_selected(False):
                self.get_flow_graph().update()
                self.get_page().get_state_cache().save_new_state(self.get_flow_graph().export_data())
                self.get_page().set_saved(False)
        elif action == Actions.BLOCK_BYPASS:
            if self.get_flow_graph().bypass_selected():
                self.get_flow_graph().update()
                self.get_page().get_state_cache().save_new_state(self.get_flow_graph().export_data())
                self.get_page().set_saved(False)
        ##################################################
        # Cut/Copy/Paste
        ##################################################
        elif action == Actions.BLOCK_CUT:
            Actions.BLOCK_COPY()
            Actions.ELEMENT_DELETE()
        elif action == Actions.BLOCK_COPY:
            self.clipboard = self.get_flow_graph().copy_to_clipboard()
        elif action == Actions.BLOCK_PASTE:
            if self.clipboard:
                self.get_flow_graph().paste_from_clipboard(self.clipboard)
                self.get_flow_graph().update()
                self.get_page().get_state_cache().save_new_state(self.get_flow_graph().export_data())
                self.get_page().set_saved(False)
                ##################################################
                # Create heir block
                ##################################################
        elif action == Actions.BLOCK_CREATE_HIER:

                        # keeping track of coordinates for pasting later
                        coords = self.get_flow_graph().get_selected_blocks()[0].get_coordinate()
                        x,y = coords
                        x_min = x
                        y_min = y

                        pads = [];
                        params = [];

                        # Save the state of the leaf blocks
                        for block in self.get_flow_graph().get_selected_blocks():

                            # Check for string variables within the blocks
                            for param in block.get_params():
                                for variable in self.get_flow_graph().get_variables():
                                    # If a block parameter exists that is a variable, create a parameter for it
                                    if param.get_value() == variable.get_id():
                                        params.append(param.get_value())
                                for flow_param in self.get_flow_graph().get_parameters():
                                    # If a block parameter exists that is a parameter, create a parameter for it
                                    if param.get_value() == flow_param.get_id():
                                        params.append(param.get_value())


                            # keep track of x,y mins for pasting later
                            (x,y) = block.get_coordinate()
                            if x < x_min:
                                x_min = x
                            if y < y_min:
                                y_min = y

                            for connection in block.get_connections():

                                # Get id of connected blocks
                                source_id = connection.get_source().get_parent().get_id()
                                sink_id = connection.get_sink().get_parent().get_id()

                                # If connected block is not in the list of selected blocks create a pad for it
                                if self.get_flow_graph().get_block(source_id) not in self.get_flow_graph().get_selected_blocks():
                                    pads.append({'key': connection.get_sink().get_key(), 'coord': connection.get_source().get_coordinate(), 'block_id' : block.get_id(), 'direction': 'source'})

                                if self.get_flow_graph().get_block(sink_id) not in self.get_flow_graph().get_selected_blocks():
                                    pads.append({'key': connection.get_source().get_key(), 'coord': connection.get_sink().get_coordinate(), 'block_id' : block.get_id(), 'direction': 'sink'})


                        # Copy the selected blocks and paste them into a new page
                        #   then move the flowgraph to a reasonable position
                        Actions.BLOCK_COPY()
                        self.main_window.new_page()
                        Actions.BLOCK_PASTE()
                        coords = (x_min,y_min)
                        self.get_flow_graph().move_selected(coords)


                        # Set flow graph to heir block type
                        top_block  = self.get_flow_graph().get_block("top_block")
                        top_block.get_param('generate_options').set_value('hb')

                        # this needs to be a unique name
                        top_block.get_param('id').set_value('new_heir')

                        # Remove the default samp_rate variable block that is created
                        remove_me  = self.get_flow_graph().get_block("samp_rate")
                        self.get_flow_graph().remove_element(remove_me)


                        # Add the param blocks along the top of the window
                        x_pos = 150
                        for param in params:
                            param_id = self.get_flow_graph().add_new_block('parameter',(x_pos,10))
                            param_block = self.get_flow_graph().get_block(param_id)
                            param_block.get_param('id').set_value(param)
                            x_pos = x_pos + 100

                        for pad in pads:
                            # Add the pad sources and sinks within the new heir block
                            if pad['direction'] == 'sink':

                                # Add new PAD_SINK block to the canvas
                                pad_id = self.get_flow_graph().add_new_block('pad_sink', pad['coord'])

                                # setup the references to the sink and source
                                pad_block = self.get_flow_graph().get_block(pad_id)
                                pad_sink = pad_block.get_sinks()[0]

                                source_block = self.get_flow_graph().get_block(pad['block_id'])
                                source = source_block.get_source(pad['key'])

                                # Ensure the port types match
                                while pad_sink.get_type() != source.get_type():

                                    # Special case for some blocks that have non-standard type names, e.g. uhd
                                    if pad_sink.get_type() == 'complex' and source.get_type() == 'fc32':
                                        break;
                                    pad_block.type_controller_modify(1)

                                # Connect the pad to the proper sinks
                                new_connection = self.get_flow_graph().connect(source,pad_sink)

                            elif pad['direction'] == 'source':
                                pad_id = self.get_flow_graph().add_new_block('pad_source', pad['coord'])

                                # setup the references to the sink and source
                                pad_block = self.get_flow_graph().get_block(pad_id)
                                pad_source = pad_block.get_sources()[0]

                                sink_block = self.get_flow_graph().get_block(pad['block_id'])
                                sink = sink_block.get_sink(pad['key'])

                                # Ensure the port types match
                                while sink.get_type() != pad_source.get_type():
                                    # Special case for some blocks that have non-standard type names, e.g. uhd
                                    if pad_source.get_type() == 'complex' and sink.get_type() == 'fc32':
                                        break;
                                    pad_block.type_controller_modify(1)

                                # Connect the pad to the proper sinks
                                new_connection = self.get_flow_graph().connect(pad_source,sink)

                        # update the new heir block flow graph
                        self.get_flow_graph().update()


        ##################################################
        # Move/Rotate/Delete/Create
        ##################################################
        elif action == Actions.BLOCK_MOVE:
            self.get_page().get_state_cache().save_new_state(self.get_flow_graph().export_data())
            self.get_page().set_saved(False)
        elif action == Actions.BLOCK_ROTATE_CCW:
            if self.get_flow_graph().rotate_selected(90):
                self.get_flow_graph().update()
                self.get_page().get_state_cache().save_new_state(self.get_flow_graph().export_data())
                self.get_page().set_saved(False)
        elif action == Actions.BLOCK_ROTATE_CW:
            if self.get_flow_graph().rotate_selected(-90):
                self.get_flow_graph().update()
                self.get_page().get_state_cache().save_new_state(self.get_flow_graph().export_data())
                self.get_page().set_saved(False)
        elif action == Actions.ELEMENT_DELETE:
            if self.get_flow_graph().remove_selected():
                self.get_flow_graph().update()
                self.get_page().get_state_cache().save_new_state(self.get_flow_graph().export_data())
                Actions.NOTHING_SELECT()
                self.get_page().set_saved(False)
        elif action == Actions.ELEMENT_CREATE:
            self.get_flow_graph().update()
            self.get_page().get_state_cache().save_new_state(self.get_flow_graph().export_data())
            Actions.NOTHING_SELECT()
            self.get_page().set_saved(False)
        elif action == Actions.BLOCK_INC_TYPE:
            if self.get_flow_graph().type_controller_modify_selected(1):
                self.get_flow_graph().update()
                self.get_page().get_state_cache().save_new_state(self.get_flow_graph().export_data())
                self.get_page().set_saved(False)
        elif action == Actions.BLOCK_DEC_TYPE:
            if self.get_flow_graph().type_controller_modify_selected(-1):
                self.get_flow_graph().update()
                self.get_page().get_state_cache().save_new_state(self.get_flow_graph().export_data())
                self.get_page().set_saved(False)
        elif action == Actions.PORT_CONTROLLER_INC:
            if self.get_flow_graph().port_controller_modify_selected(1):
                self.get_flow_graph().update()
                self.get_page().get_state_cache().save_new_state(self.get_flow_graph().export_data())
                self.get_page().set_saved(False)
        elif action == Actions.PORT_CONTROLLER_DEC:
            if self.get_flow_graph().port_controller_modify_selected(-1):
                self.get_flow_graph().update()
                self.get_page().get_state_cache().save_new_state(self.get_flow_graph().export_data())
                self.get_page().set_saved(False)
        ##################################################
        # Window stuff
        ##################################################
        elif action == Actions.ABOUT_WINDOW_DISPLAY:
            Dialogs.AboutDialog(self.get_flow_graph().get_parent())
        elif action == Actions.HELP_WINDOW_DISPLAY:
            Dialogs.HelpDialog()
        elif action == Actions.TYPES_WINDOW_DISPLAY:
            Dialogs.TypesDialog(self.get_flow_graph().get_parent())
        elif action == Actions.ERRORS_WINDOW_DISPLAY:
            Dialogs.ErrorsDialog(self.get_flow_graph())
        elif action == Actions.TOGGLE_REPORTS_WINDOW:
            if action.get_active():
                self.main_window.reports_scrolled_window.show()
            else:
                self.main_window.reports_scrolled_window.hide()
            action.save_to_preferences()
        elif action == Actions.TOGGLE_BLOCKS_WINDOW:
            if action.get_active():
                self.main_window.btwin.show()
            else:
                self.main_window.btwin.hide()
            action.save_to_preferences()
        elif action == Actions.TOGGLE_SCROLL_LOCK:
            active = action.get_active()
            self.main_window.text_display.scroll_lock = active
            if active:
                self.main_window.text_display.scroll_to_end()
            action.save_to_preferences()
        elif action == Actions.CLEAR_REPORTS:
            self.main_window.text_display.clear()
        elif action == Actions.SAVE_REPORTS:
            file_path = SaveReportsFileDialog(self.get_page().get_file_path()).run()
            if file_path is not None:
                self.main_window.text_display.save(file_path)
        elif action == Actions.TOGGLE_HIDE_DISABLED_BLOCKS:
            Actions.NOTHING_SELECT()
        elif action == Actions.TOGGLE_AUTO_HIDE_PORT_LABELS:
            action.save_to_preferences()
            for page in self.main_window.get_pages():
                page.get_flow_graph().create_shapes()
        elif action == Actions.TOGGLE_SNAP_TO_GRID:
            action.save_to_preferences()
        elif action == Actions.TOGGLE_SHOW_BLOCK_COMMENTS:
            action.save_to_preferences()
        elif action == Actions.TOGGLE_SHOW_CODE_PREVIEW_TAB:
            action.save_to_preferences()
        ##################################################
        # Param Modifications
        ##################################################
        elif action == Actions.BLOCK_PARAM_MODIFY:
            selected_block = self.get_flow_graph().get_selected_block()
            if selected_block:
                dialog = PropsDialog(selected_block)
                response = gtk.RESPONSE_APPLY
                while response == gtk.RESPONSE_APPLY:  # rerun the dialog if Apply was hit
                    response = dialog.run()
                    if response in (gtk.RESPONSE_APPLY, gtk.RESPONSE_ACCEPT):
                        self.get_flow_graph().update()
                        self.get_page().get_state_cache().save_new_state(self.get_flow_graph().export_data())
                        self.get_page().set_saved(False)
                    else:  # restore the current state
                        n = self.get_page().get_state_cache().get_current_state()
                        self.get_flow_graph().import_data(n)
                        self.get_flow_graph().update()
                    if response == gtk.RESPONSE_APPLY:
                        # null action, that updates the main window
                        Actions.ELEMENT_SELECT()
                dialog.destroy()
        ##################################################
        # View Parser Errors
        ##################################################
        elif action == Actions.XML_PARSER_ERRORS_DISPLAY:
            ParserErrorsDialog(ParseXML.xml_failures).run()
        ##################################################
        # Undo/Redo
        ##################################################
        elif action == Actions.FLOW_GRAPH_UNDO:
            n = self.get_page().get_state_cache().get_prev_state()
            if n:
                self.get_flow_graph().unselect()
                self.get_flow_graph().import_data(n)
                self.get_flow_graph().update()
                self.get_page().set_saved(False)
        elif action == Actions.FLOW_GRAPH_REDO:
            n = self.get_page().get_state_cache().get_next_state()
            if n:
                self.get_flow_graph().unselect()
                self.get_flow_graph().import_data(n)
                self.get_flow_graph().update()
                self.get_page().set_saved(False)
        ##################################################
        # New/Open/Save/Close
        ##################################################
        elif action == Actions.FLOW_GRAPH_NEW:
            self.main_window.new_page()
        elif action == Actions.FLOW_GRAPH_OPEN:
            file_paths = OpenFlowGraphFileDialog(self.get_page().get_file_path()).run()
            if file_paths: #open a new page for each file, show only the first
                for i,file_path in enumerate(file_paths):
                    self.main_window.new_page(file_path, show=(i==0))
        elif action == Actions.FLOW_GRAPH_CLOSE:
            self.main_window.close_page()
        elif action == Actions.FLOW_GRAPH_SAVE:
            #read-only or undefined file path, do save-as
            if self.get_page().get_read_only() or not self.get_page().get_file_path():
                Actions.FLOW_GRAPH_SAVE_AS()
            #otherwise try to save
            else:
                try:
                    ParseXML.to_file(self.get_flow_graph().export_data(), self.get_page().get_file_path())
                    self.get_flow_graph().grc_file_path = self.get_page().get_file_path()
                    self.get_page().set_saved(True)
                except IOError:
                    Messages.send_fail_save(self.get_page().get_file_path())
                    self.get_page().set_saved(False)
        elif action == Actions.FLOW_GRAPH_SAVE_AS:
            file_path = SaveFlowGraphFileDialog(self.get_page().get_file_path()).run()
            if file_path is not None:
                self.get_page().set_file_path(file_path)
                Actions.FLOW_GRAPH_SAVE()
        elif action == Actions.FLOW_GRAPH_SCREEN_CAPTURE:
            file_path = SaveImageFileDialog(self.get_page().get_file_path()).run()
            if file_path is not None:
                pixbuf = self.get_flow_graph().get_drawing_area().get_pixbuf()
                pixbuf.save(file_path, IMAGE_FILE_EXTENSION[1:])
        ##################################################
        # Gen/Exec/Stop
        ##################################################
        elif action == Actions.FLOW_GRAPH_GEN:
            if not self.get_page().get_proc():
                if not self.get_page().get_saved() or not self.get_page().get_file_path():
                    Actions.FLOW_GRAPH_SAVE() #only save if file path missing or not saved
                if self.get_page().get_saved() and self.get_page().get_file_path():
                    generator = self.get_page().get_generator()
                    try:
                        Messages.send_start_gen(generator.get_file_path())
                        generator.write()
                    except Exception,e: Messages.send_fail_gen(e)
                else: self.generator = None
        elif action == Actions.FLOW_GRAPH_EXEC:
            if not self.get_page().get_proc():
                Actions.FLOW_GRAPH_GEN()
                if Preferences.xterm_missing() != XTERM_EXECUTABLE:
                    if not os.path.exists(XTERM_EXECUTABLE):
                        Dialogs.MissingXTermDialog(XTERM_EXECUTABLE)
                    Preferences.xterm_missing(XTERM_EXECUTABLE)
                if self.get_page().get_saved() and self.get_page().get_file_path():
                    ExecFlowGraphThread(self)
        elif action == Actions.FLOW_GRAPH_KILL:
            if self.get_page().get_proc():
                try:
                    self.get_page().get_proc().kill()
                except:
                    print "could not kill process: %d" % self.get_page().get_proc().pid
        elif action == Actions.PAGE_CHANGE:  # pass and run the global actions
            pass
        elif action == Actions.RELOAD_BLOCKS:
            self.platform.load_blocks()
            self.main_window.btwin.clear()
            self.platform.load_block_tree(self.main_window.btwin)
            Actions.XML_PARSER_ERRORS_DISPLAY.set_sensitive(bool(ParseXML.xml_failures))
            Messages.send_xml_errors_if_any(ParseXML.xml_failures)
            # Force a redraw of the graph, by getting the current state and re-importing it
            self.main_window.update_pages()

        elif action == Actions.FIND_BLOCKS:
            self.main_window.btwin.show()
            self.main_window.btwin.search_entry.show()
            self.main_window.btwin.search_entry.grab_focus()
        elif action == Actions.OPEN_HIER:
            for b in self.get_flow_graph().get_selected_blocks():
                if b._grc_source:
                    self.main_window.new_page(b._grc_source, show=True)
        elif action == Actions.BUSSIFY_SOURCES:
            n = {'name':'bus', 'type':'bus'}
            for b in self.get_flow_graph().get_selected_blocks():
                b.bussify(n, 'source')
            self.get_flow_graph()._old_selected_port = None
            self.get_flow_graph()._new_selected_port = None
            Actions.ELEMENT_CREATE()

        elif action == Actions.BUSSIFY_SINKS:
            n = {'name':'bus', 'type':'bus'}
            for b in self.get_flow_graph().get_selected_blocks():
                b.bussify(n, 'sink')
            self.get_flow_graph()._old_selected_port = None
            self.get_flow_graph()._new_selected_port = None
            Actions.ELEMENT_CREATE()

        elif action == Actions.TOOLS_RUN_FDESIGN:
            subprocess.Popen('gr_filter_design',
                             shell=True, stdout=subprocess.PIPE, stderr=subprocess.STDOUT)

        else:
            print '!!! Action "%s" not handled !!!' % action
        ##################################################
        # Global Actions for all States
        ##################################################
        selected_block = self.get_flow_graph().get_selected_block()
        selected_blocks = self.get_flow_graph().get_selected_blocks()

        #update general buttons
        Actions.ERRORS_WINDOW_DISPLAY.set_sensitive(not self.get_flow_graph().is_valid())
        Actions.ELEMENT_DELETE.set_sensitive(bool(self.get_flow_graph().get_selected_elements()))
        Actions.BLOCK_PARAM_MODIFY.set_sensitive(bool(selected_block))
        Actions.BLOCK_ROTATE_CCW.set_sensitive(bool(selected_blocks))
        Actions.BLOCK_ROTATE_CW.set_sensitive(bool(selected_blocks))
        #update cut/copy/paste
        Actions.BLOCK_CUT.set_sensitive(bool(selected_blocks))
        Actions.BLOCK_COPY.set_sensitive(bool(selected_blocks))
        Actions.BLOCK_PASTE.set_sensitive(bool(self.clipboard))
        #update enable/disable/bypass
        can_enable = any(block.get_state() != Constants.BLOCK_ENABLED
                         for block in selected_blocks)
        can_disable = any(block.get_state() != Constants.BLOCK_DISABLED
                          for block in selected_blocks)
        can_bypass_all = all(block.can_bypass() for block in selected_blocks) \
                          and any (not block.get_bypassed() for block in selected_blocks)
        Actions.BLOCK_ENABLE.set_sensitive(can_enable)
        Actions.BLOCK_DISABLE.set_sensitive(can_disable)
        Actions.BLOCK_BYPASS.set_sensitive(can_bypass_all)

        Actions.BLOCK_CREATE_HIER.set_sensitive(bool(selected_blocks))
        Actions.OPEN_HIER.set_sensitive(bool(selected_blocks))
        Actions.BUSSIFY_SOURCES.set_sensitive(bool(selected_blocks))
        Actions.BUSSIFY_SINKS.set_sensitive(bool(selected_blocks))
        Actions.RELOAD_BLOCKS.set_sensitive(True)
        Actions.FIND_BLOCKS.set_sensitive(True)
        #set the exec and stop buttons
        self.update_exec_stop()
        #saved status
        Actions.FLOW_GRAPH_SAVE.set_sensitive(not self.get_page().get_saved())
        self.main_window.update()
        try: #set the size of the flow graph area (if changed)
            new_size = (self.get_flow_graph().get_option('window_size') or
                        DEFAULT_CANVAS_SIZE)
            if self.get_flow_graph().get_size() != tuple(new_size):
                self.get_flow_graph().set_size(*new_size)
        except: pass
        #draw the flow graph
        self.get_flow_graph().update_selected()
        self.get_flow_graph().queue_draw()
        return True #action was handled

    def update_exec_stop(self):
        """
        Update the exec and stop buttons.
        Lock and unlock the mutex for race conditions with exec flow graph threads.
        """
        sensitive = self.get_flow_graph().is_valid() and not self.get_page().get_proc()
        Actions.FLOW_GRAPH_GEN.set_sensitive(sensitive)
        Actions.FLOW_GRAPH_EXEC.set_sensitive(sensitive)
        Actions.FLOW_GRAPH_KILL.set_sensitive(self.get_page().get_proc() is not None)

class ExecFlowGraphThread(Thread):
    """Execute the flow graph as a new process and wait on it to finish."""

    def __init__ (self, action_handler):
        """
        ExecFlowGraphThread constructor.

        Args:
            action_handler: an instance of an ActionHandler
        """
        Thread.__init__(self)
        self.update_exec_stop = action_handler.update_exec_stop
        self.flow_graph = action_handler.get_flow_graph()
        #store page and dont use main window calls in run
        self.page = action_handler.get_page()
        #get the popen
        try:
            self.p = self.page.get_generator().get_popen()
            self.page.set_proc(self.p)
            #update
            self.update_exec_stop()
            self.start()
        except Exception, e:
            Messages.send_verbose_exec(str(e))
            Messages.send_end_exec()

    def run(self):
        """
        Wait on the executing process by reading from its stdout.
        Use gobject.idle_add when calling functions that modify gtk objects.
        """
        #handle completion
        r = "\n"
        while r:
            gobject.idle_add(Messages.send_verbose_exec, r)
            r = os.read(self.p.stdout.fileno(), 1024)
        self.p.poll()
        gobject.idle_add(self.done)

    def done(self):
        """Perform end of execution tasks."""
        Messages.send_end_exec(self.p.returncode)
        self.page.set_proc(None)
        self.update_exec_stop()<|MERGE_RESOLUTION|>--- conflicted
+++ resolved
@@ -18,31 +18,13 @@
 """
 
 import os
-<<<<<<< HEAD
-from Constants import IMAGE_FILE_EXTENSION
-import Actions
-=======
 import subprocess
 from threading import Thread
 
->>>>>>> 26b6cf4d
 import pygtk
 pygtk.require('2.0')
 import gtk
 import gobject
-<<<<<<< HEAD
-import subprocess
-import Preferences
-from threading import Thread
-import Messages
-from .. base import ParseXML, Constants
-from MainWindow import MainWindow
-from PropsDialog import PropsDialog
-from ParserErrorsDialog import ParserErrorsDialog
-import Dialogs
-from FileDialogs import OpenFlowGraphFileDialog, SaveFlowGraphFileDialog, SaveReportsFileDialog, SaveImageFileDialog
-from . Constants import DEFAULT_CANVAS_SIZE
-=======
 
 from .. base import ParseXML, Constants
 from .. python.Constants import XTERM_EXECUTABLE
@@ -54,7 +36,6 @@
 from .FileDialogs import (OpenFlowGraphFileDialog, SaveFlowGraphFileDialog,
                           SaveReportsFileDialog, SaveImageFileDialog)
 from .Constants import DEFAULT_CANVAS_SIZE, IMAGE_FILE_EXTENSION
->>>>>>> 26b6cf4d
 
 gobject.threads_init()
 
