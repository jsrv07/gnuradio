--- conflicted
+++ resolved
@@ -90,11 +90,8 @@
 	gr_correlate_access_code_bb.xml \
 	gr_costas_loop_cc.xml \
 	gr_cpfsk_bc.xml \
-<<<<<<< HEAD
 	gr_dc_blocker.xml \
-=======
 	gr_cpmmod_bc.xml \
->>>>>>> b1249864
 	gr_decode_ccsds_27_fb.xml \
 	gr_deinterleave.xml \
 	gr_delay.xml \
