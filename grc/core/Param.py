--- conflicted
+++ resolved
@@ -22,14 +22,11 @@
 import ast
 import numbers
 import re
-<<<<<<< HEAD
 import collections
-=======
 import textwrap
->>>>>>> 52a333e0
 
 import six
-from six.moves import builtins, filter, map, range, zip
+from six.moves import builtins, range
 
 from . import Constants, blocks
 from .base import Element
@@ -106,24 +103,8 @@
         self._evaluated = None
         self._stringify_flag = False
         self._lisitify_flag = False
+        self.hostage_cells = set()
         self._init = False
-<<<<<<< HEAD
-=======
-        self.hostage_cells = set()
-        self.template_arg = TemplateArg(self)
-
-    def get_types(self):
-        return (
-            'raw', 'enum',
-            'complex', 'real', 'float', 'int',
-            'complex_vector', 'real_vector', 'float_vector', 'int_vector',
-            'hex', 'string', 'bool',
-            'file_open', 'file_save', '_multiline', '_multiline_python_external',
-            'id', 'stream_id',
-            'gui_hint',
-            'import',
-        )
->>>>>>> 52a333e0
 
     @property
     def template_arg(self):
@@ -220,13 +201,8 @@
         self._init = True
         self._lisitify_flag = False
         self._stringify_flag = False
-<<<<<<< HEAD
         dtype = self.dtype
         expr = self.get_value()
-=======
-        t = self.get_type()
-        v = self.get_value()
->>>>>>> 52a333e0
 
         #########################
         # Enum Type
@@ -324,21 +300,11 @@
         #########################
         # GUI Position/Hint
         #########################
-<<<<<<< HEAD
         elif dtype == 'gui_hint':
-            if ':' in expr:
-                tab, pos = expr.split(':')
-            elif '@' in expr:
-                tab, pos = expr, ''
-            else:
-                tab, pos = '', expr
-=======
-        elif t == 'gui_hint':
-            if self.get_parent().get_state() == Constants.BLOCK_DISABLED:
+            if self.parent_block.state == 'disabled':
                 return ''
             else:
-                return self.parse_gui_hint(v)
->>>>>>> 52a333e0
+                return self.parse_gui_hint(expr)
 
         #########################
         # Import Type
@@ -418,103 +384,18 @@
         else:
             return v
 
-<<<<<<< HEAD
     def get_opt(self, item):
         return self.options.attributes[self.get_value()][item]
-=======
-    def get_all_params(self, type, key=None):
-        """
-        Get all the params from the flowgraph that have the given type and
-        optionally a given key
-
-        Args:
-            type: the specified type
-            key: the key to match against
-
-        Returns:
-            a list of params
-        """
-        return sum([filter(lambda p: ((p.get_type() == type) and ((key is None) or (p.get_key() == key))), block.get_params()) for block in self.get_parent().get_parent().get_enabled_blocks()], [])
-
-    def is_enum(self):
-        return self._type == 'enum'
-
-    def get_value(self):
-        value = self._value
-        if self.is_enum() and value not in self.get_option_keys():
-            value = self.get_option_keys()[0]
-            self.set_value(value)
-        return value
-
-    def set_value(self, value):
-        # Must be a string
-        self._value = str(value)
-
-    def set_default(self, value):
-        if self._default == self._value:
-            self.set_value(value)
-        self._default = str(value)
-
-    def get_type(self):
-        return self.get_parent().resolve_dependencies(self._type)
-
-    def get_tab_label(self):
-        return self._tab_label
-
-    def get_name(self):
-        return self.get_parent().resolve_dependencies(self._name).strip()
-
-    def get_key(self):
-        return self._key
-
-    ##############################################
-    # Access Options
-    ##############################################
-    def get_option_keys(self):
-        return _get_keys(self.get_options())
-
-    def get_option(self, key):
-        return _get_elem(self.get_options(), key)
-
-    def get_options(self):
-        return self._options
-
-    ##############################################
-    # Access Opts
-    ##############################################
-    def get_opt_keys(self):
-        return self.get_option(self.get_value()).get_opt_keys()
-
-    def get_opt(self, key):
-        return self.get_option(self.get_value()).get_opt(key)
-
-    def get_opts(self):
-        return self.get_option(self.get_value()).get_opts()
-
-    ##############################################
-    # Import/Export Methods
-    ##############################################
-    def export_data(self):
-        """
-        Export this param's key/value.
-
-        Returns:
-            a nested data odict
-        """
-        n = odict()
-        n['key'] = self.get_key()
-        n['value'] = self.get_value()
-        return n
 
     ##############################################
     # GUI Hint
     ##############################################
-    def parse_gui_hint(self, v):
+    def parse_gui_hint(self, expr):
         """
         Parse/validate gui hint value.
 
         Args:
-            v: gui_hint string from a block's 'gui_hint' param
+            expr: gui_hint string from a block's 'gui_hint' param
 
         Returns:
             string of python code for positioning GUI elements in pyQT
@@ -522,12 +403,12 @@
         self.hostage_cells.clear()
 
         # Parsing
-        if ':' in v:
-            tab, pos = v.split(':')
-        elif ',' in v:
-            tab, pos = '', v
+        if ':' in expr:
+            tab, pos = expr.split(':')
+        elif ',' in expr:
+            tab, pos = '', expr
         else:
-            tab, pos = v, ''
+            tab, pos = expr, ''
 
         if '@' in tab:
             tab, index = tab.split('@')
@@ -537,7 +418,7 @@
 
         # Validation
         def parse_pos():
-            e = self.get_parent().get_parent().evaluate(pos)
+            e = self.parent_flowgraph.evaluate(pos)
 
             if not isinstance(e, (list, tuple)) or len(e) not in (2, 4) or not all(isinstance(ei, int) for ei in e):
                 raise Exception('Invalid GUI Hint entered: {e!r} (Must be a list of {{2,4}} non-negative integers).'.format(e=e))
@@ -557,14 +438,13 @@
             return row, col, row_span, col_span
 
         def validate_tab():
-            enabled_blocks = self.get_parent().get_parent().iter_enabled_blocks()
-            tabs = (block for block in enabled_blocks
-                    if block.get_key() == 'qtgui_tab_widget' and block.get_id() == tab)
+            tabs = (block for block in self.parent_flowgraph.iter_enabled_blocks()
+                    if block.key == 'qtgui_tab_widget' and block.name == tab)
             tab_block = next(iter(tabs), None)
             if not tab_block:
                 raise Exception('Invalid tab name entered: {tab} (Tab name not found).'.format(tab=tab))
 
-            tab_index_size = int(tab_block.get_param('num_tabs').get_value())
+            tab_index_size = int(tab_block.params['num_tabs'].value)
             if index >= tab_index_size:
                 raise Exception('Invalid tab index entered: {tab}@{index} (Index out of range).'.format(
                     tab=tab, index=index))
@@ -583,7 +463,7 @@
                 collision = next(iter(self.hostage_cells & other.hostage_cells), None)
                 if collision:
                     raise Exception('Block {block!r} is also using parent {parent!r}, cell {cell!r}.'.format(
-                        block=other.get_parent().get_id(), parent=collision[0], cell=collision[1]
+                        block=other.parent_block.name, parent=collision[0], cell=collision[1]
                     ))
 
         # Code Generation
@@ -615,4 +495,23 @@
             widget_str = 'self.{layout}.addWidget({widget})'.format(layout=layout, widget=widget)
 
         return widget_str
->>>>>>> 52a333e0
+
+    def get_all_params(self, dtype, key=None):
+        """
+        Get all the params from the flowgraph that have the given type and
+        optionally a given key
+
+        Args:
+            type: the specified type
+            key: the key to match against
+
+        Returns:
+            a list of params
+        """
+        params = []
+        for block in self.parent_flowgraph.iter_enabled_blocks():
+            params.extend(
+                param for param in block.params.values()
+                if param.dtype == dtype and (key is None or key == param.name)
+            )
+        return params