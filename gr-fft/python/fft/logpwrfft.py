from __future__ import division
from __future__ import unicode_literals
#
# Copyright 2008 Free Software Foundation, Inc.
#
# This file is part of GNU Radio
#
# GNU Radio is free software; you can redistribute it and/or modify
# it under the terms of the GNU General Public License as published by
# the Free Software Foundation; either version 3, or (at your option)
# any later version.
#
# GNU Radio is distributed in the hope that it will be useful,
# but WITHOUT ANY WARRANTY; without even the implied warranty of
# MERCHANTABILITY or FITNESS FOR A PARTICULAR PURPOSE.  See the
# GNU General Public License for more details.
#
# You should have received a copy of the GNU General Public License
# along with GNU Radio; see the file COPYING.  If not, write to
# the Free Software Foundation, Inc., 51 Franklin Street,
# Boston, MA 02110-1301, USA.
#

from gnuradio import gr
from gnuradio import blocks
import sys, math

from . import fft_swig as fft
from .fft_swig import window

try:
    from gnuradio import filter
except ImportError:
    sys.stderr.write('fft.logpwrfft required gr-filter.\n')
    sys.exit(1)

class _logpwrfft_base(gr.hier_block2):
    """
    Create a log10(abs(fft)) stream chain, with real or complex input.
    """

    def __init__(self, sample_rate, fft_size, ref_scale, frame_rate, avg_alpha, average, win=None):
        """
        Create an log10(abs(fft)) stream chain.
        Provide access to the setting the filter and sample rate.

        Args:
            sample_rate: Incoming stream sample rate
            fft_size: Number of FFT bins
            ref_scale: Sets 0 dB value input amplitude
            frame_rate: Output frame rate
            avg_alpha: FFT averaging (over time) constant [0.0-1.0]
            average: Whether to average [True, False]
            win: the window taps generation function
        """
        gr.hier_block2.__init__(self, self._name,
                                gr.io_signature(1, 1, self._item_size),          # Input signature
                                gr.io_signature(1, 1, gr.sizeof_float*fft_size)) # Output signature

        self._sd = blocks.stream_to_vector_decimator(item_size=self._item_size,
                                                     sample_rate=sample_rate,
                                                     vec_rate=frame_rate,
                                                     vec_len=fft_size)

        if win is None: win = window.blackmanharris
        fft_window = win(fft_size)
        fft = self._fft_block[0](fft_size, True, fft_window)
        window_power = sum([x*x for x in fft_window])

        c2magsq = blocks.complex_to_mag_squared(fft_size)
        self._avg = filter.single_pole_iir_filter_ff(1.0, fft_size)
        self._log = blocks.nlog10_ff(10, fft_size,
                                     -20*math.log10(fft_size)              # Adjust for number of bins
<<<<<<< HEAD
                                     -10*math.log10(window_power / fft_size) # Adjust for windowing loss
                                     -20*math.log10(ref_scale / 2))      # Adjust for reference scale
=======
                                     -10*math.log10(float(window_power)/fft_size) # Adjust for windowing loss
                                     -20*math.log10(float(ref_scale)/2))      # Adjust for reference scale
>>>>>>> b2a280a9
        self.connect(self, self._sd, fft, c2magsq, self._avg, self._log, self)

        self._average = average
        self._avg_alpha = avg_alpha
        self.set_avg_alpha(avg_alpha)
        self.set_average(average)

    def set_decimation(self, decim):
        """
        Set the decimation on stream decimator.

        Args:
            decim: the new decimation
        """
        self._sd.set_decimation(decim)

    def set_vec_rate(self, vec_rate):
        """
        Set the vector rate on stream decimator.

        Args:
            vec_rate: the new vector rate
        """
        self._sd.set_vec_rate(vec_rate)

    def set_sample_rate(self, sample_rate):
        """
        Set the new sampling rate

        Args:
            sample_rate: the new rate
        """
        self._sd.set_sample_rate(sample_rate)

    def set_average(self, average):
        """
        Set the averaging filter on/off.

        Args:
            average: true to set averaging on
        """
        self._average = average
        if self._average:
            self._avg.set_taps(self._avg_alpha)
        else:
            self._avg.set_taps(1.0)

    def set_avg_alpha(self, avg_alpha):
        """
        Set the average alpha and set the taps if average was on.

        Args:
            avg_alpha: the new iir filter tap
        """
        self._avg_alpha = avg_alpha
        self.set_average(self._average)

    def sample_rate(self):
        """
        Return the current sample rate.
        """
        return self._sd.sample_rate()

    def decimation(self):
        """
        Return the current decimation.
        """
        return self._sd.decimation()

    def frame_rate(self):
        """
        Return the current frame rate.
        """
        return self._sd.frame_rate()

    def average(self):
        """
        Return whether or not averaging is being performed.
        """
        return self._average

    def avg_alpha(self):
        """
        Return averaging filter constant.
        """
        return self._avg_alpha

class logpwrfft_f(_logpwrfft_base):
        """
        Create an fft block chain, with real input.
        """
        _name = "logpwrfft_f"
        _item_size = gr.sizeof_float
        _fft_block = (fft.fft_vfc, )

class logpwrfft_c(_logpwrfft_base):
        """
        Create an fft block chain, with complex input.
        """
        _name = "logpwrfft_c"
        _item_size = gr.sizeof_gr_complex
        _fft_block = (fft.fft_vcc, )<|MERGE_RESOLUTION|>--- conflicted
+++ resolved
@@ -71,13 +71,8 @@
         self._avg = filter.single_pole_iir_filter_ff(1.0, fft_size)
         self._log = blocks.nlog10_ff(10, fft_size,
                                      -20*math.log10(fft_size)              # Adjust for number of bins
-<<<<<<< HEAD
-                                     -10*math.log10(window_power / fft_size) # Adjust for windowing loss
-                                     -20*math.log10(ref_scale / 2))      # Adjust for reference scale
-=======
-                                     -10*math.log10(float(window_power)/fft_size) # Adjust for windowing loss
-                                     -20*math.log10(float(ref_scale)/2))      # Adjust for reference scale
->>>>>>> b2a280a9
+                                     -10*math.log10(float(window_power) / fft_size) # Adjust for windowing loss
+                                     -20*math.log10(float(ref_scale) / 2))      # Adjust for reference scale
         self.connect(self, self._sd, fft, c2magsq, self._avg, self._log, self)
 
         self._average = average
