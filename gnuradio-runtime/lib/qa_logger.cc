--- conflicted
+++ resolved
@@ -1,5 +1,5 @@
 /*
- * Copyright 2012 Free Software Foundation, Inc.
+ * Copyright 2012, 2018 Free Software Foundation, Inc.
  *
  * This file is part of GNU Radio
  *
@@ -32,17 +32,11 @@
 #include <gnuradio/logger.h>
 #include <boost/test/unit_test.hpp>
 
-<<<<<<< HEAD
 BOOST_AUTO_TEST_CASE(t1) {
 #ifdef ENABLE_GR_LOG
   // This doesn't really test anything, more just
   // making sure nothing's gone horribly wrong.
 
-=======
-void
-qa_logger::t1()
-{
->>>>>>> 5ad935c3
   GR_LOG_GETLOGGER(LOG,"main");
   GR_ADD_CONSOLE_APPENDER("main","cout","%d{%H:%M:%S} : %m%n");
   GR_LOG_NOTICE(LOG,"test from c++ NOTICE");
@@ -51,10 +45,6 @@
   GR_LOG_WARN(LOG,"test from c++ WARN");
   GR_LOG_ERROR(LOG,"test from c++ ERROR");
   GR_LOG_FATAL(LOG,"test from c++ FATAL");
-<<<<<<< HEAD
   BOOST_CHECK(true);
 #endif
-=======
-  CPPUNIT_ASSERT(true);
->>>>>>> 5ad935c3
 }