/* -*- c++ -*- */
/*
 * Copyright 2004,2013,2018 Free Software Foundation, Inc.
 *
 * This file is part of GNU Radio
 *
 * GNU Radio is free software; you can redistribute it and/or modify
 * it under the terms of the GNU General Public License as published by
 * the Free Software Foundation; either version 3, or (at your option)
 * any later version.
 *
 * GNU Radio is distributed in the hope that it will be useful,
 * but WITHOUT ANY WARRANTY; without even the implied warranty of
 * MERCHANTABILITY or FITNESS FOR A PARTICULAR PURPOSE.  See the
 * GNU General Public License for more details.
 *
 * You should have received a copy of the GNU General Public License
 * along with GNU Radio; see the file COPYING.  If not, write to
 * the Free Software Foundation, Inc., 51 Franklin Street,
 * Boston, MA 02110-1301, USA.
 */

#ifdef HAVE_CONFIG_H
#include <config.h>
#endif

#include <gnuradio/fxpt.h>
<<<<<<< HEAD
#include <boost/test/unit_test.hpp>
=======
#include <gnuradio/math.h>
#include <cppunit/TestAssert.h>
>>>>>>> 5ad935c3
#include <iostream>
#include <stdio.h>
#include <unistd.h>
#include <math.h>

static const float SIN_COS_TOLERANCE = 1e-5;

<<<<<<< HEAD
BOOST_AUTO_TEST_CASE(t0) {
  BOOST_CHECK(std::abs(M_PI/2 - gr::fxpt::fixed_to_float(0x40000000)) <= SIN_COS_TOLERANCE);
  BOOST_CHECK(std::abs(0.0 -    gr::fxpt::fixed_to_float(0x00000000)) <= SIN_COS_TOLERANCE);
  BOOST_CHECK(std::abs(-M_PI -  gr::fxpt::fixed_to_float(0x80000000)) <= SIN_COS_TOLERANCE);
=======
void
qa_fxpt::t0()
{
  CPPUNIT_ASSERT_DOUBLES_EQUAL(GR_M_PI/2, gr::fxpt::fixed_to_float(0x40000000), SIN_COS_TOLERANCE);
  CPPUNIT_ASSERT_DOUBLES_EQUAL(0.0,    gr::fxpt::fixed_to_float(0x00000000), SIN_COS_TOLERANCE);
  CPPUNIT_ASSERT_DOUBLES_EQUAL(-GR_M_PI,  gr::fxpt::fixed_to_float(0x80000000), SIN_COS_TOLERANCE);
>>>>>>> 5ad935c3

  if(0) {
    /*
     * These are disabled because of some precision issues.
     *
     * Different compilers seem to have different opinions on whether
     * the calculations are done single or double (or extended)
     * precision.  Any of the answers are fine for our real purpose, but
     * sometimes the answer is off by a few bits at the bottom.
     * Hence, the disabled check.
     */
<<<<<<< HEAD
    BOOST_CHECK_EQUAL((int32_t)0x40000000, gr::fxpt::float_to_fixed(M_PI/2));
    BOOST_CHECK_EQUAL((int32_t)0,          gr::fxpt::float_to_fixed(0));
    BOOST_CHECK_EQUAL((int32_t)0x80000000, gr::fxpt::float_to_fixed(-M_PI));
=======
    CPPUNIT_ASSERT_EQUAL((int32_t)0x40000000, gr::fxpt::float_to_fixed(GR_M_PI/2));
    CPPUNIT_ASSERT_EQUAL((int32_t)0,          gr::fxpt::float_to_fixed(0));
    CPPUNIT_ASSERT_EQUAL((int32_t)0x80000000, gr::fxpt::float_to_fixed(-GR_M_PI));
>>>>>>> 5ad935c3
  }
}

BOOST_AUTO_TEST_CASE(t1) {
  BOOST_CHECK(std::abs( 0 -           gr::fxpt::sin(0x00000000)) <= SIN_COS_TOLERANCE);
  BOOST_CHECK(std::abs( 0.707106781 - gr::fxpt::sin(0x20000000)) <= SIN_COS_TOLERANCE);
  BOOST_CHECK(std::abs( 1 -           gr::fxpt::sin(0x40000000)) <= SIN_COS_TOLERANCE);
  BOOST_CHECK(std::abs( 0.707106781 - gr::fxpt::sin(0x60000000)) <= SIN_COS_TOLERANCE);
  BOOST_CHECK(std::abs( 0 -           gr::fxpt::sin(0x7fffffff)) <= SIN_COS_TOLERANCE);
  BOOST_CHECK(std::abs( 0 -           gr::fxpt::sin(0x80000000)) <= SIN_COS_TOLERANCE);
  BOOST_CHECK(std::abs( 0 -           gr::fxpt::sin(0x80000001)) <= SIN_COS_TOLERANCE);
  BOOST_CHECK(std::abs(-1 -           gr::fxpt::sin(-0x40000000)) <= SIN_COS_TOLERANCE);
  BOOST_CHECK(std::abs(-0.707106781 - gr::fxpt::sin(-0x20000000)) <= SIN_COS_TOLERANCE);

  for(float p = -GR_M_PI; p < GR_M_PI; p += 2 * GR_M_PI / 3600) {
    float expected = sin(p);
    float actual = gr::fxpt::sin(gr::fxpt::float_to_fixed (p));
    BOOST_CHECK(std::abs(expected - actual) <= SIN_COS_TOLERANCE);
  }
}

<<<<<<< HEAD
BOOST_AUTO_TEST_CASE(t2) {
  for(float p = -M_PI; p < M_PI; p += 2 * M_PI / 3600) {
=======
void
qa_fxpt::t2()
{
  for(float p = -GR_M_PI; p < GR_M_PI; p += 2 * GR_M_PI / 3600) {
>>>>>>> 5ad935c3
    float expected = cos(p);
    float actual = gr::fxpt::cos(gr::fxpt::float_to_fixed(p));
    BOOST_CHECK(std::abs(expected - actual) <= SIN_COS_TOLERANCE);
  }
}

<<<<<<< HEAD
BOOST_AUTO_TEST_CASE(t3) {
  for(float p = -M_PI; p < M_PI; p += 2 * M_PI / 3600) {
=======
void
qa_fxpt::t3()
{
  for(float p = -GR_M_PI; p < GR_M_PI; p += 2 * GR_M_PI / 3600) {
>>>>>>> 5ad935c3
    float expected_sin = sin(p);
    float expected_cos = cos(p);
    float actual_sin;
    float actual_cos;
    gr::fxpt::sincos(gr::fxpt::float_to_fixed (p), &actual_sin, &actual_cos);
    BOOST_CHECK(std::abs(expected_sin - actual_sin) <= SIN_COS_TOLERANCE);
    BOOST_CHECK(std::abs(expected_cos - actual_cos) <= SIN_COS_TOLERANCE);
  }
}<|MERGE_RESOLUTION|>--- conflicted
+++ resolved
@@ -25,12 +25,7 @@
 #endif
 
 #include <gnuradio/fxpt.h>
-<<<<<<< HEAD
 #include <boost/test/unit_test.hpp>
-=======
-#include <gnuradio/math.h>
-#include <cppunit/TestAssert.h>
->>>>>>> 5ad935c3
 #include <iostream>
 #include <stdio.h>
 #include <unistd.h>
@@ -38,19 +33,10 @@
 
 static const float SIN_COS_TOLERANCE = 1e-5;
 
-<<<<<<< HEAD
 BOOST_AUTO_TEST_CASE(t0) {
-  BOOST_CHECK(std::abs(M_PI/2 - gr::fxpt::fixed_to_float(0x40000000)) <= SIN_COS_TOLERANCE);
+  BOOST_CHECK(std::abs(GR_M_PI/2 - gr::fxpt::fixed_to_float(0x40000000)) <= SIN_COS_TOLERANCE);
   BOOST_CHECK(std::abs(0.0 -    gr::fxpt::fixed_to_float(0x00000000)) <= SIN_COS_TOLERANCE);
-  BOOST_CHECK(std::abs(-M_PI -  gr::fxpt::fixed_to_float(0x80000000)) <= SIN_COS_TOLERANCE);
-=======
-void
-qa_fxpt::t0()
-{
-  CPPUNIT_ASSERT_DOUBLES_EQUAL(GR_M_PI/2, gr::fxpt::fixed_to_float(0x40000000), SIN_COS_TOLERANCE);
-  CPPUNIT_ASSERT_DOUBLES_EQUAL(0.0,    gr::fxpt::fixed_to_float(0x00000000), SIN_COS_TOLERANCE);
-  CPPUNIT_ASSERT_DOUBLES_EQUAL(-GR_M_PI,  gr::fxpt::fixed_to_float(0x80000000), SIN_COS_TOLERANCE);
->>>>>>> 5ad935c3
+  BOOST_CHECK(std::abs(-GR_M_PI -  gr::fxpt::fixed_to_float(0x80000000)) <= SIN_COS_TOLERANCE);
 
   if(0) {
     /*
@@ -62,15 +48,9 @@
      * sometimes the answer is off by a few bits at the bottom.
      * Hence, the disabled check.
      */
-<<<<<<< HEAD
-    BOOST_CHECK_EQUAL((int32_t)0x40000000, gr::fxpt::float_to_fixed(M_PI/2));
+    BOOST_CHECK_EQUAL((int32_t)0x40000000, gr::fxpt::float_to_fixed(GR_M_PI/2));
     BOOST_CHECK_EQUAL((int32_t)0,          gr::fxpt::float_to_fixed(0));
-    BOOST_CHECK_EQUAL((int32_t)0x80000000, gr::fxpt::float_to_fixed(-M_PI));
-=======
-    CPPUNIT_ASSERT_EQUAL((int32_t)0x40000000, gr::fxpt::float_to_fixed(GR_M_PI/2));
-    CPPUNIT_ASSERT_EQUAL((int32_t)0,          gr::fxpt::float_to_fixed(0));
-    CPPUNIT_ASSERT_EQUAL((int32_t)0x80000000, gr::fxpt::float_to_fixed(-GR_M_PI));
->>>>>>> 5ad935c3
+    BOOST_CHECK_EQUAL((int32_t)0x80000000, gr::fxpt::float_to_fixed(-GR_M_PI));
   }
 }
 
@@ -92,30 +72,16 @@
   }
 }
 
-<<<<<<< HEAD
 BOOST_AUTO_TEST_CASE(t2) {
-  for(float p = -M_PI; p < M_PI; p += 2 * M_PI / 3600) {
-=======
-void
-qa_fxpt::t2()
-{
   for(float p = -GR_M_PI; p < GR_M_PI; p += 2 * GR_M_PI / 3600) {
->>>>>>> 5ad935c3
     float expected = cos(p);
     float actual = gr::fxpt::cos(gr::fxpt::float_to_fixed(p));
     BOOST_CHECK(std::abs(expected - actual) <= SIN_COS_TOLERANCE);
   }
 }
 
-<<<<<<< HEAD
 BOOST_AUTO_TEST_CASE(t3) {
-  for(float p = -M_PI; p < M_PI; p += 2 * M_PI / 3600) {
-=======
-void
-qa_fxpt::t3()
-{
   for(float p = -GR_M_PI; p < GR_M_PI; p += 2 * GR_M_PI / 3600) {
->>>>>>> 5ad935c3
     float expected_sin = sin(p);
     float expected_cos = cos(p);
     float actual_sin;
