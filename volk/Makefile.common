# -*- Makefile -*-
#
# Copyright 2010,2011 Free Software Foundation, Inc.
# 
# This file is part of GNU Radio
# 
# GNU Radio is free software; you can redistribute it and/or modify
# it under the terms of the GNU General Public License as published by
# the Free Software Foundation; either version 3, or (at your option)
# any later version.
# 
# GNU Radio is distributed in the hope that it will be useful,
# but WITHOUT ANY WARRANTY; without even the implied warranty of
# MERCHANTABILITY or FITNESS FOR A PARTICULAR PURPOSE.  See the
# GNU General Public License for more details.
# 
# You should have received a copy of the GNU General Public License
# along with GNU Radio; see the file COPYING.  If not, write to
# the Free Software Foundation, Inc., 51 Franklin Street,
# Boston, MA 02110-1301, USA.
# 


ourincludedir   = $(includedir)/volk

# swig includes 
ourswigincludedir = $(ourincludedir)/swig

# Install this stuff in the appropriate subdirectory
# This usually ends up at:
#   ${prefix}/lib/python${python_version}/site-packages/libvolk

ourpythondir = $(pythondir)/volk
ourpyexecdir = $(pyexecdir)/volk


# swig flags
SWIGPYTHONFLAGS = -fvirtual -python -modern
SWIGGRFLAGS = -I$(GNURADIO_CORE_INCLUDEDIR)/swig -I$(GNURADIO_CORE_INCLUDEDIR)

# standard defins and includes
<<<<<<< HEAD
STD_DEFINES_AND_INCLUDES=-I$(top_srcdir)/include -I$(top_srcdir)/lib
=======
STD_DEFINES_AND_INCLUDES=-I$(top_srcdir)/include -I$(top_srcdir)/lib  \
	$(BOOST_CPPFLAGS) $(GNURADIO_CORE_CPPFLAGS)
>>>>>>> e8ff9ef4

# Don't assume that make predefines $(RM), because BSD make does
# not. We define it now in configure.ac using AM_PATH_PROG, but now
# here have to add a -f to be like GNU make.
RM=$(RM_PROG) -f
<|MERGE_RESOLUTION|>--- conflicted
+++ resolved
@@ -39,12 +39,8 @@
 SWIGGRFLAGS = -I$(GNURADIO_CORE_INCLUDEDIR)/swig -I$(GNURADIO_CORE_INCLUDEDIR)
 
 # standard defins and includes
-<<<<<<< HEAD
-STD_DEFINES_AND_INCLUDES=-I$(top_srcdir)/include -I$(top_srcdir)/lib
-=======
 STD_DEFINES_AND_INCLUDES=-I$(top_srcdir)/include -I$(top_srcdir)/lib  \
 	$(BOOST_CPPFLAGS) $(GNURADIO_CORE_CPPFLAGS)
->>>>>>> e8ff9ef4
 
 # Don't assume that make predefines $(RM), because BSD make does
 # not. We define it now in configure.ac using AM_PATH_PROG, but now
