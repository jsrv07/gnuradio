--- conflicted
+++ resolved
@@ -20,20 +20,14 @@
 # Boston, MA 02110-1301, USA.
 #
 
-<<<<<<< HEAD
-import re
-=======
 from __future__ import print_function
 from __future__ import division
 from __future__ import unicode_literals
 
->>>>>>> 5ad935c3
 import math
 import sys
 
 import numpy
-
-#from gnuradio import trellis
 
 try:
     import scipy.linalg
@@ -42,36 +36,19 @@
     sys.exit(1)
 
 
-<<<<<<< HEAD
 def dec2base(num, base, l):
     """
     Decimal to any base conversion.
     Convert 'num' to a list of 'l' numbers representing 'num'
     to base 'base' (most significant symbol first).
     """
-    s = range(l)
+    s = list(range(l))
     n = num
-    for i in range(l):
-        s[l - i - 1] = n % base
-        n = int(n / base)
-    if n != 0:
-        print 'Number ', num, ' requires more than ', l, 'digits.'
-=======
-
-######################################################################
-# Decimal to any base conversion.
-# Convert 'num' to a list of 'l' numbers representing 'num'
-# to base 'base' (most significant symbol first).
-######################################################################
-def dec2base(num,base,l):
-    s=list(range(l))
-    n=num
     for i in range(l):
         s[l-i-1]=n%base
         n=int(n / base)
     if n!=0:
         print('Number ', num, ' requires more than ', l, 'digits.')
->>>>>>> 5ad935c3
     return s
 
 
@@ -106,19 +83,14 @@
         for i in range(len(channel)):
             channel[i] = channel[i] / math.sqrt(p)
 
-<<<<<<< HEAD
-    lookup = range(len(constellation)**len(channel))
-=======
     lookup=list(range(len(constellation)**len(channel)))
->>>>>>> 5ad935c3
     for o in range(len(constellation)**len(channel)):
         ss = dec2base(o, len(constellation), len(channel))
         ll = 0
         for i in range(len(channel)):
-<<<<<<< HEAD
-            ll = ll + constellation[ss[i]] * channel[i]
-            lookup[o] = ll
-    return (1, lookup)
+            ll=ll+constellation[ss[i]]*channel[i]
+        lookup[o]=ll
+    return (1,lookup)
 
 
 def make_cpm_signals(K, P, M, L, q, frac):
@@ -136,32 +108,6 @@
     # maybe start at t=0.5
     t = (dt + numpy.arange(0, Q)) / Q
     qq = numpy.zeros(Q)
-=======
-            ll=ll+constellation[ss[i]]*channel[i]
-        lookup[o]=ll
-    return (1,lookup)
-
-
-
-
-
-
-######################################################################
-# Automatically generate the signals appropriate for CPM
-# decomposition.
-# This decomposition is based on the paper by B. Rimoldi
-# "A decomposition approach to CPM", IEEE Trans. Info Theory, March 1988
-# See also my own notes at http://www.eecs.umich.edu/~anastas/docs/cpm.pdf
-######################################################################
-def make_cpm_signals(K,P,M,L,q,frac):
-
-    Q=numpy.size(q) / L
-    h=(1.0*K) / P
-    f0=-h*(M-1)/2
-    dt=0.0; # maybe start at t=0.5
-    t=(dt+numpy.arange(0 / Q),Q)
-    qq=numpy.zeros(Q)
->>>>>>> 5ad935c3
     for m in range(L):
         qq = qq + q[m * Q:m * Q + Q]
         w = math.pi * h * (M - 1) * t - 2 * math.pi * h * (
@@ -170,24 +116,6 @@
     X = (M**L) * P
     PSI = numpy.empty((X, Q))
     for x in range(X):
-<<<<<<< HEAD
-        xv = dec2base(x / P, M, L)
-        xv = numpy.append(xv, x % P)
-        qq1 = numpy.zeros(Q)
-        for m in range(L):
-            qq1 = qq1 + xv[m] * q[m * Q:m * Q + Q]
-            psi = 2 * math.pi * h * xv[-1] + 4 * math.pi * h * qq1 + w
-        PSI[x] = psi
-        PSI = numpy.transpose(PSI)
-        SS = numpy.exp(1j * PSI)  # contains all signals as columns
-
-    # Now we need to orthogonalize the signals
-    F = scipy.linalg.orth(SS)  # find an orthonormal basis for SS
-    #print numpy.dot(numpy.transpose(F.conjugate()),F) # check for orthonormality
-    S = numpy.dot(numpy.transpose(F.conjugate()), SS)
-    #print F
-    #print S
-=======
        xv=dec2base(x / P,M,L)
        xv=numpy.append(xv, x%P)
        qq1=numpy.zeros(Q)
@@ -207,30 +135,10 @@
     S = numpy.dot(numpy.transpose(F.conjugate()),SS)
     #print(F)
     #print(S)
->>>>>>> 5ad935c3
 
     # We only want to keep those dimensions that contain most
     # of the energy of the overall constellation (eg, frac=0.9 ==> 90%)
     # evaluate mean energy in each dimension
-<<<<<<< HEAD
-    E = numpy.sum(numpy.absolute(S)**2, axis=1) / Q
-    E = E / numpy.sum(E)
-    #print E
-    Es = -numpy.sort(-E)
-    Esi = numpy.argsort(-E)
-    #print Es
-    #print Esi
-    Ecum = numpy.cumsum(Es)
-    #print Ecum
-    v0 = numpy.searchsorted(Ecum, frac)
-    N = v0 + 1
-    #print v0
-    #print Esi[0:v0+1]
-    Ff = numpy.transpose(numpy.transpose(F)[Esi[0:v0 + 1]])
-    #print Ff
-    Sf = S[Esi[0:v0 + 1]]
-    #print Sf
-=======
     E=numpy.sum(numpy.absolute(S)**2, axis=1) / Q
     E=E / numpy.sum(E)
     #print(E)
@@ -248,7 +156,6 @@
     #print(Ff)
     Sf = S[Esi[0:v0+1]]
     #print(Sf)
->>>>>>> 5ad935c3
 
     return (f0, SS, S, F, Sf, Ff, N)
 
