--- conflicted
+++ resolved
@@ -66,24 +66,17 @@
   GR_SWIG_INSTALL(
     TARGETS ${swigfile}
     DESTINATION ${GR_PYTHON_DIR}/gnuradio/trellis
-<<<<<<< HEAD
-)
-=======
-    COMPONENT "trellis_python")
+  )
 
   list(APPEND SWIGFILES ${swigfile}.i)
   list(APPEND SWIGDOCFILES ${CMAKE_CURRENT_BINARY_DIR}/${swigfile}_doc.i)
 endforeach(swigfile)
->>>>>>> 3fc55073
 
 install(
     FILES
     ${SWIGFILES}
     ${SWIGDOCFILES}
     DESTINATION ${GR_INCLUDE_DIR}/gnuradio/swig
-<<<<<<< HEAD
-=======
-    COMPONENT "trellis_swig"
 )
 
 # Install the Python file that pulls in the swig built files.
@@ -91,5 +84,4 @@
     FILES ${CMAKE_CURRENT_BINARY_DIR}/trellis_swig.py
     DESTINATION ${GR_PYTHON_DIR}/gnuradio/trellis
     COMPONENT "trellis_python"
->>>>>>> 3fc55073
 )