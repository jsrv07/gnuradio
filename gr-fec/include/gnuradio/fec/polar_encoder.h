--- conflicted
+++ resolved
@@ -32,34 +32,6 @@
   namespace fec {
     namespace code {
 
-<<<<<<< HEAD
-    /*!
-     * \brief POLAR encoder
-     * for basic details see 'polar_common' class.
-     * \ingroup error_coding_blk
-     *
-     * \details
-     * expects values with MSB first. It needs a full information word and encodes it in one pass.
-     * Output is a codeword of block_size.
-     */
-    class FEC_API polar_encoder : public generic_encoder, public polar_common
-    {
-    public:
-      /*!
-       * Factory for a polar code encoder object.
-       *
-       * \param block_size defines the codeword size. It MUST be a power of 2.
-       * \param num_info_bits represents the number of information bits in a block. Also called frame_size.
-       * \param frozen_bit_positions is an integer vector which defines the position of all frozen bits in a block.
-       * Its size MUST be equal to block_size - num_info_bits.
-       * Also it must be sorted and every position must only occur once.
-       * \param frozen_bit_values holds an unpacked byte for every frozen bit position.
-       * It defines if a frozen bit is fixed to '0' or '1'. Defaults to all ZERO.
-       * \param is_packed, choose 1 active bit/byte or 8 active bit/byte. if false, VOLK polar encoder is used.
-       */
-      static generic_encoder::sptr make(int block_size, int num_info_bits, std::vector<int> frozen_bit_positions, std::vector<char> frozen_bit_values, bool is_packed = false);
-      ~polar_encoder();
-=======
       /*!
        * \brief POLAR encoder
        * for basic details see 'polar_common' class.
@@ -95,7 +67,6 @@
                                           std::vector<char> frozen_bit_values,
                                           bool is_packed = false);
         ~polar_encoder();
->>>>>>> 65c31b59
 
         // FECAPI
         void generic_work(void *in_buffer, void *out_buffer);
