--- conflicted
+++ resolved
@@ -32,30 +32,6 @@
   namespace fec {
     namespace code {
 
-<<<<<<< HEAD
-    /*!
-     * \brief Standard successive cancellation (SC) decoder for POLAR codes
-     *
-     * \details
-     * It expects float input with bits mapped 1 --> 1, 0 --> -1
-     * Or: f = 2.0 * bit - 1.0
-     *
-     */
-    class FEC_API polar_decoder_sc : public polar_decoder_common
-    {
-    public:
-      /*!
-       * \param block_size codeword size. MUST be a power of 2.
-       * \param num_info_bits represents the number of information bits in a block. Also called frame_size. <= block_size
-       * \param frozen_bit_positions is an integer vector which defines the position of all frozen bits in a block.
-       * Its size MUST be equal to block_size - num_info_bits.
-       * Also it must be sorted and every position must only occur once.
-       * \param frozen_bit_values holds an unpacked byte for every frozen bit position.
-       * It defines if a frozen bit is fixed to '0' or '1'. Defaults to all ZERO.
-       */
-      static generic_decoder::sptr make(int block_size, int num_info_bits, std::vector<int> frozen_bit_positions, std::vector<char> frozen_bit_values);
-      ~polar_decoder_sc();
-=======
       /*!
        * \brief Standard successive cancellation (SC) decoder for POLAR codes
        *
@@ -67,7 +43,6 @@
       class FEC_API polar_decoder_sc : public polar_decoder_common
       {
       public:
->>>>>>> 65c31b59
 
         /*!
          * \param block_size codeword size. MUST be a power of 2.
