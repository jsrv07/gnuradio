--- conflicted
+++ resolved
@@ -36,6 +36,10 @@
 if(ENABLE_TESTING)
 
 list(APPEND GR_TEST_PYTHON_DIRS
+    ${CMAKE_BINARY_DIR}/gr-filter/python
+    ${CMAKE_BINARY_DIR}/gr-filter/swig
+    ${CMAKE_BINARY_DIR}/gr-analog/python
+    ${CMAKE_BINARY_DIR}/gr-analog/swig
     ${CMAKE_BINARY_DIR}/gr-vocoder/python
     ${CMAKE_BINARY_DIR}/gr-vocoder/swig
 )
@@ -45,20 +49,6 @@
 file(GLOB py_qa_test_files "qa_*.py")
 foreach(py_qa_test_file ${py_qa_test_files})
     get_filename_component(py_qa_test_name ${py_qa_test_file} NAME_WE)
-<<<<<<< HEAD
-    set(GR_TEST_PYTHON_DIRS
-        ${CMAKE_BINARY_DIR}/gnuradio-core/src/python
-        ${CMAKE_BINARY_DIR}/gnuradio-core/src/lib/swig
-        ${CMAKE_BINARY_DIR}/gr-vocoder/python
-        ${CMAKE_BINARY_DIR}/gr-vocoder/swig
-        ${CMAKE_BINARY_DIR}/gr-filter/python
-        ${CMAKE_BINARY_DIR}/gr-filter/swig
-        ${CMAKE_BINARY_DIR}/gr-analog/python
-        ${CMAKE_BINARY_DIR}/gr-analog/swig
-    )
-    set(GR_TEST_TARGET_DEPS volk gruel gnuradio-core gnuradio-vocoder)
-=======
->>>>>>> 315237fd
     GR_ADD_TEST(${py_qa_test_name} ${PYTHON_EXECUTABLE} ${PYTHON_DASH_B} ${py_qa_test_file})
 endforeach(py_qa_test_file)
 endif(ENABLE_TESTING)