--- conflicted
+++ resolved
@@ -242,16 +242,11 @@
     delete [] d_residbuf;
     d_residbuf = new gr_complex[newfftsize];
 
-<<<<<<< HEAD
     delete [] d_magbuf;
     d_magbuf = new float[newfftsize];
 
     // Set new fft size and reset buffer index 
     // (throws away any currently held data, but who cares?) 
-=======
-    // Set new fft size and reset buffer index
-    // (throws away any currently held data, but who cares?)
->>>>>>> bf8700a2
     d_fftsize = newfftsize;
     d_index = 0;
 
@@ -299,15 +294,9 @@
       d_index = 0;
 
       j += resid;
-<<<<<<< HEAD
       fft(d_magbuf, d_residbuf, d_fftsize);
       
       d_main_gui->UpdateWindow(true, d_magbuf, d_fftsize,
-=======
-      fft(d_residbuf, d_fftsize);
-
-      d_main_gui->UpdateWindow(true, d_fft->get_outbuf(), d_fftsize,
->>>>>>> bf8700a2
 			       NULL, 0, (float*)d_residbuf, d_fftsize,
 			       currentTime, true);
       d_update_active = false;
