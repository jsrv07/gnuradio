--- conflicted
+++ resolved
@@ -93,15 +93,8 @@
       _realTimeDomainPoints = new double[_dataPoints];
       _imagTimeDomainPoints = new double[_dataPoints];
       _fftBuffersCreatedFlag = true;
-<<<<<<< HEAD
-      
       
       memset(_fftPoints, 0x0, _dataPoints*sizeof(float));
-=======
-
-
-      memset(_fftPoints, 0x0, _dataPoints*sizeof(std::complex<float>));
->>>>>>> bf8700a2
       memset(_realTimeDomainPoints, 0x0, _dataPoints*sizeof(double));
       memset(_imagTimeDomainPoints, 0x0, _dataPoints*sizeof(double));
     }
