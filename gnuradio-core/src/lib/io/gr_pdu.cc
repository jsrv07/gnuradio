/* -*- c++ -*- */
/*
 * Copyright 2012 Free Software Foundation, Inc.
 *
 * This file is part of GNU Radio
 *
 * GNU Radio is free software; you can redistribute it and/or modify
 * it under the terms of the GNU General Public License as published by
 * the Free Software Foundation; either version 3, or (at your option)
 * any later version.
 *
 * GNU Radio is distributed in the hope that it will be useful,
 * but WITHOUT ANY WARRANTY; without even the implied warranty of
 * MERCHANTABILITY or FITNESS FOR A PARTICULAR PURPOSE.  See the
 * GNU General Public License for more details.
 *
 * You should have received a copy of the GNU General Public License
 * along with GNU Radio; see the file COPYING.  If not, write to
 * the Free Software Foundation, Inc., 51 Franklin Street,
 * Boston, MA 02110-1301, USA.
 */

#ifdef HAVE_CONFIG_H
#include "config.h"
#endif

#include <gr_pdu.h>

size_t 
gr_pdu_itemsize(gr_pdu_vector_type type){
  switch(type){
  case pdu_byte:
    return 1;
  case pdu_float:
    return sizeof(float);
  case pdu_complex:
    return sizeof(gr_complex);
  default:
    throw std::runtime_error("bad type!");
  }
}

bool
gr_pdu_type_matches(gr_pdu_vector_type type, pmt::pmt_t v){
  switch(type){
<<<<<<< HEAD
  case pdu_byte:
    return pmt::pmt_is_u8vector(v);
  case pdu_float:
    return pmt::pmt_is_f32vector(v);
  case pdu_complex:
    return pmt::pmt_is_c32vector(v);
=======
  case BYTE:
    return pmt::is_u8vector(v);
  case FLOAT:
    return pmt::is_f32vector(v);
  case COMPLEX:
    return pmt::is_c32vector(v);
>>>>>>> aa4245a6
  default:
    throw std::runtime_error("bad type!");
  }
}

pmt::pmt_t
gr_pdu_make_vector(gr_pdu_vector_type type, const uint8_t* buf, size_t items){
  switch(type){
<<<<<<< HEAD
  case pdu_byte:
    return pmt::pmt_init_u8vector(items, buf);
  case pdu_float:
    return pmt::pmt_init_f32vector(items, (const float*)buf);
  case pdu_complex:
    return pmt::pmt_init_c32vector(items, (const gr_complex*)buf);
=======
  case BYTE:
    return pmt::init_u8vector(items, buf);
  case FLOAT:
    return pmt::init_f32vector(items, (const float*)buf);
  case COMPLEX:
    return pmt::init_c32vector(items, (const gr_complex*)buf);
>>>>>>> aa4245a6
  default:
    throw std::runtime_error("bad type!");
  }
}

gr_pdu_vector_type type_from_pmt(pmt::pmt_t vector){
<<<<<<< HEAD
  if(pmt_is_u8vector(vector))
    return pdu_byte;
  if(pmt_is_f32vector(vector))
    return pdu_float;
  if(pmt_is_c32vector(vector))
    return pdu_complex;
=======
  if(is_u8vector(vector))
    return BYTE;
  if(is_f32vector(vector))
    return FLOAT;
  if(is_c32vector(vector))
    return COMPLEX;
>>>>>>> aa4245a6
  throw std::runtime_error("bad type!");
}<|MERGE_RESOLUTION|>--- conflicted
+++ resolved
@@ -43,21 +43,12 @@
 bool
 gr_pdu_type_matches(gr_pdu_vector_type type, pmt::pmt_t v){
   switch(type){
-<<<<<<< HEAD
-  case pdu_byte:
-    return pmt::pmt_is_u8vector(v);
-  case pdu_float:
-    return pmt::pmt_is_f32vector(v);
-  case pdu_complex:
-    return pmt::pmt_is_c32vector(v);
-=======
   case BYTE:
     return pmt::is_u8vector(v);
   case FLOAT:
     return pmt::is_f32vector(v);
   case COMPLEX:
     return pmt::is_c32vector(v);
->>>>>>> aa4245a6
   default:
     throw std::runtime_error("bad type!");
   }
@@ -66,41 +57,23 @@
 pmt::pmt_t
 gr_pdu_make_vector(gr_pdu_vector_type type, const uint8_t* buf, size_t items){
   switch(type){
-<<<<<<< HEAD
-  case pdu_byte:
-    return pmt::pmt_init_u8vector(items, buf);
-  case pdu_float:
-    return pmt::pmt_init_f32vector(items, (const float*)buf);
-  case pdu_complex:
-    return pmt::pmt_init_c32vector(items, (const gr_complex*)buf);
-=======
   case BYTE:
     return pmt::init_u8vector(items, buf);
   case FLOAT:
     return pmt::init_f32vector(items, (const float*)buf);
   case COMPLEX:
     return pmt::init_c32vector(items, (const gr_complex*)buf);
->>>>>>> aa4245a6
   default:
     throw std::runtime_error("bad type!");
   }
 }
 
 gr_pdu_vector_type type_from_pmt(pmt::pmt_t vector){
-<<<<<<< HEAD
-  if(pmt_is_u8vector(vector))
-    return pdu_byte;
-  if(pmt_is_f32vector(vector))
-    return pdu_float;
-  if(pmt_is_c32vector(vector))
-    return pdu_complex;
-=======
   if(is_u8vector(vector))
     return BYTE;
   if(is_f32vector(vector))
     return FLOAT;
   if(is_c32vector(vector))
     return COMPLEX;
->>>>>>> aa4245a6
   throw std::runtime_error("bad type!");
 }