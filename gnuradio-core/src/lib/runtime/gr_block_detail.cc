/* -*- c++ -*- */
/*
 * Copyright 2004,2009 Free Software Foundation, Inc.
 * 
 * This file is part of GNU Radio
 * 
 * GNU Radio is free software; you can redistribute it and/or modify
 * it under the terms of the GNU General Public License as published by
 * the Free Software Foundation; either version 3, or (at your option)
 * any later version.
 * 
 * GNU Radio is distributed in the hope that it will be useful,
 * but WITHOUT ANY WARRANTY; without even the implied warranty of
 * MERCHANTABILITY or FITNESS FOR A PARTICULAR PURPOSE.  See the
 * GNU General Public License for more details.
 * 
 * You should have received a copy of the GNU General Public License
 * along with GNU Radio; see the file COPYING.  If not, write to
 * the Free Software Foundation, Inc., 51 Franklin Street,
 * Boston, MA 02110-1301, USA.
 */

#ifdef HAVE_CONFIG_H
#include "config.h"
#endif

#include <gr_block_detail.h>
#include <gr_buffer.h>

static long s_ncurrently_allocated = 0;

long
gr_block_detail_ncurrently_allocated ()
{
  return s_ncurrently_allocated;
}

gr_block_detail::gr_block_detail (unsigned int ninputs, unsigned int noutputs)
  : d_produce_or(0),
    d_ninputs (ninputs), d_noutputs (noutputs),
    d_input (ninputs), d_output (noutputs),
    d_done (false)
{
  s_ncurrently_allocated++;
}

gr_block_detail::~gr_block_detail ()
{
  // should take care of itself
  s_ncurrently_allocated--;
}

void
gr_block_detail::set_input (unsigned int which, gr_buffer_reader_sptr reader)
{
  if (which >= d_ninputs)
    throw std::invalid_argument ("gr_block_detail::set_input");

  d_input[which] = reader;
}

void
gr_block_detail::set_output (unsigned int which, gr_buffer_sptr buffer)
{
  if (which >= d_noutputs)
    throw std::invalid_argument ("gr_block_detail::set_output");

  d_output[which] = buffer;
}

gr_block_detail_sptr
gr_make_block_detail (unsigned int ninputs, unsigned int noutputs)
{
  return gr_block_detail_sptr (new gr_block_detail (ninputs, noutputs));
}

void
gr_block_detail::set_done (bool done)
{
  d_done = done;
  for (unsigned int i = 0; i < d_noutputs; i++)
    d_output[i]->set_done (done);

  for (unsigned int i = 0; i < d_ninputs; i++)
    d_input[i]->set_done (done);
}

void 
gr_block_detail::consume (int which_input, int how_many_items)
{
  if (how_many_items > 0)
    input (which_input)->update_read_pointer (how_many_items);
}

void
gr_block_detail::consume_each (int how_many_items)
{
  if (how_many_items > 0)
    for (int i = 0; i < ninputs (); i++)
      d_input[i]->update_read_pointer (how_many_items);
}

void
gr_block_detail::produce (int which_output, int how_many_items)
{
  if (how_many_items > 0){
    d_output[which_output]->update_write_pointer (how_many_items);
    d_produce_or |= how_many_items;
  }
}

void
gr_block_detail::produce_each (int how_many_items)
{
  if (how_many_items > 0){
    for (int i = 0; i < noutputs (); i++)
      d_output[i]->update_write_pointer (how_many_items);
<<<<<<< HEAD
    d_produce_or |= how_many_items;
  }
=======
}


void
gr_block_detail::_post(pmt::pmt_t msg)
{
  d_tpb.insert_tail(msg);
>>>>>>> 4edaf1e7
}<|MERGE_RESOLUTION|>--- conflicted
+++ resolved
@@ -115,10 +115,8 @@
   if (how_many_items > 0){
     for (int i = 0; i < noutputs (); i++)
       d_output[i]->update_write_pointer (how_many_items);
-<<<<<<< HEAD
     d_produce_or |= how_many_items;
   }
-=======
 }
 
 
@@ -126,5 +124,4 @@
 gr_block_detail::_post(pmt::pmt_t msg)
 {
   d_tpb.insert_tail(msg);
->>>>>>> 4edaf1e7
 }