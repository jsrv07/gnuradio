--- conflicted
+++ resolved
@@ -83,15 +83,10 @@
    */
   void produce_each (int how_many_items);
 
-
-<<<<<<< HEAD
-=======
   /*!
    * Accept msg, place in queue, arrange for thread to be awakened if it's not already.
    */
   void _post(pmt::pmt_t msg);
-
->>>>>>> 4edaf1e7
 
   gr_tpb_detail			     d_tpb;	// used by thread-per-block scheduler
   int				     d_produce_or;
