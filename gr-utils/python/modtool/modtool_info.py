# Copyright 2013 Free Software Foundation, Inc.
#
# This file is part of GNU Radio
#
# GNU Radio is free software; you can redistribute it and/or modify
# it under the terms of the GNU General Public License as published by
# the Free Software Foundation; either version 3, or (at your option)
# any later version.
#
# GNU Radio is distributed in the hope that it will be useful,
# but WITHOUT ANY WARRANTY; without even the implied warranty of
# MERCHANTABILITY or FITNESS FOR A PARTICULAR PURPOSE.  See the
# GNU General Public License for more details.
#
# You should have received a copy of the GNU General Public License
# along with GNU Radio; see the file COPYING.  If not, write to
# the Free Software Foundation, Inc., 51 Franklin Street,
# Boston, MA 02110-1301, USA.
#
""" Returns information about a module """

from __future__ import print_function
from __future__ import absolute_import
from __future__ import unicode_literals

import os

from .modtool_base import ModTool, ModToolException
from .util_functions import get_modname


class ModToolInfo(ModTool):
    """ Return information about a given module """
    name = 'info'
    description = 'Return informations about module.'

    def __init__(self):
        ModTool.__init__(self)
        self._directory = None
        self._python_readable = False
        self._suggested_dirs = None

    @staticmethod
    def setup_parser(parser):
        """ Initialise the option parser for 'gr_modtool info' """
<<<<<<< HEAD
        parser = ModTool.setup_parser(self)
        parser.usage = '%prog info [options]. \n Call %prog without any options to run it interactively.'
        ogroup = OptionGroup(parser, "Info options")
        ogroup.add_option("--python-readable", action="store_true", default=None,
                          help="Return the output in a format that's easier to read for Python scripts.")
        ogroup.add_option("--suggested-dirs", default=None, type="string",
                          help="Suggest typical include dirs if nothing better can be detected.")
        parser.add_option_group(ogroup)
=======
        #args_group = parser.add_argument_group(title="Info options")
        parser.add_argument("--python-readable", action="store_true",
                help="Return the output in a format that's easier to read for Python scripts.")
        parser.add_argument("--suggested-dirs",
                help="Suggest typical include dirs if nothing better can be detected.")
>>>>>>> 5ad935c3
        return parser

    def setup(self, options):
        # Won't call parent's setup(), because that's too chatty
        self._directory = options.directory
        self._python_readable = options.python_readable
        self._suggested_dirs = options.suggested_dirs

    def run(self, options):
        """ Go, go, go! """
        self.setup(options)
        mod_info = dict()
        mod_info['base_dir'] = self._get_base_dir(self._directory)
        if mod_info['base_dir'] is None:
            raise ModToolException('{}' if self._python_readable else "No module found.")
        os.chdir(mod_info['base_dir'])
        mod_info['modname'] = get_modname()
        if mod_info['modname'] is None:
            raise ModToolException('{}' if self._python_readable else "No module found.")
        if self._info['version'] == '36' and (
                os.path.isdir(os.path.join('include', mod_info['modname'])) or
                os.path.isdir(os.path.join('include', 'gnuradio', mod_info['modname']))
            ):
            self._info['version'] = '37'
        mod_info['version'] = self._info['version']
        if 'is_component' in list(self._info.keys()) and self._info['is_component']:
            mod_info['is_component'] = True
        mod_info['incdirs'] = []
        mod_incl_dir = os.path.join(mod_info['base_dir'], 'include')
        if os.path.isdir(os.path.join(mod_incl_dir, mod_info['modname'])):
            mod_info['incdirs'].append(os.path.join(mod_incl_dir, mod_info['modname']))
        else:
            mod_info['incdirs'].append(mod_incl_dir)
        build_dir = self._get_build_dir(mod_info)
        if build_dir is not None:
            mod_info['build_dir'] = build_dir
            mod_info['incdirs'] += self._get_include_dirs(mod_info)
        if self._python_readable:
            print(str(mod_info))
        else:
            self._pretty_print(mod_info)

    def _get_base_dir(self, start_dir):
        """ Figure out the base dir (where the top-level cmake file is) """
        base_dir = os.path.abspath(start_dir)
        if self._check_directory(base_dir):
            return base_dir
        else:
            (up_dir, this_dir) = os.path.split(base_dir)
            if os.path.split(up_dir)[1] == 'include':
                up_dir = os.path.split(up_dir)[0]
            if self._check_directory(up_dir):
                return up_dir
        return None

    def _get_build_dir(self, mod_info):
        """ Figure out the build dir (i.e. where you run 'cmake'). This checks
        for a file called CMakeCache.txt, which is created when running cmake.
        If that hasn't happened, the build dir cannot be detected, unless it's
        called 'build', which is then assumed to be the build dir. """
        base_build_dir = mod_info['base_dir']
        if 'is_component' in list(mod_info.keys()):
            (base_build_dir, rest_dir) = os.path.split(base_build_dir)
        has_build_dir = os.path.isdir(os.path.join(base_build_dir, 'build'))
        if (has_build_dir and os.path.isfile(os.path.join(base_build_dir, 'CMakeCache.txt'))):
            return os.path.join(base_build_dir, 'build')
        else:
            for (dirpath, dirnames, filenames) in os.walk(base_build_dir):
                if 'CMakeCache.txt' in filenames:
                    return dirpath
        if has_build_dir:
            return os.path.join(base_build_dir, 'build')
        return None

    def _get_include_dirs(self, mod_info):
        """ Figure out include dirs for the make process. """
        inc_dirs = []
        path_or_internal = {True: 'INTERNAL',
                            False: 'PATH'}['is_component' in list(mod_info.keys())]
        try:
            cmakecache_fid = open(os.path.join(mod_info['build_dir'], 'CMakeCache.txt'))
            for line in cmakecache_fid:
                if line.find('GNURADIO_RUNTIME_INCLUDE_DIRS:%s' % path_or_internal) != -1:
                    inc_dirs += line.replace('GNURADIO_RUNTIME_INCLUDE_DIRS:%s='
                                             % path_or_internal, '').strip().split(';')
        except IOError:
            pass
        if (not inc_dirs or inc_dirs.isspace) and self._suggested_dirs is not None:
            inc_dirs = [os.path.normpath(path) for path in self._suggested_dirs.split(':') if os.path.isdir(path)]
        return inc_dirs

    def _pretty_print(elf, mod_info):
        """ Output the module info in human-readable format """
        index_names = {'base_dir': 'Base directory',
                       'modname':  'Module name',
                       'is_component':  'Is GR component',
                       'build_dir': 'Build directory',
                       'incdirs': 'Include directories'}
        for key in list(mod_info.keys()):
            if key == 'version':
<<<<<<< HEAD
                print "        API version: %s" % {
                    '36': 'pre-3.7',
                    '37': 'post-3.7',
                    'autofoo': 'Autotools (pre-3.5)'
                    }[mod_info['version']]
=======
                print("        API version: %s" % {
                        '36': 'pre-3.7',
                        '37': 'post-3.7',
                        'autofoo': 'Autotools (pre-3.5)'
                        }[mod_info['version']])
>>>>>>> 5ad935c3
            else:
                print('%19s: %s' % (index_names[key], mod_info[key]))<|MERGE_RESOLUTION|>--- conflicted
+++ resolved
@@ -43,22 +43,11 @@
     @staticmethod
     def setup_parser(parser):
         """ Initialise the option parser for 'gr_modtool info' """
-<<<<<<< HEAD
-        parser = ModTool.setup_parser(self)
-        parser.usage = '%prog info [options]. \n Call %prog without any options to run it interactively.'
-        ogroup = OptionGroup(parser, "Info options")
-        ogroup.add_option("--python-readable", action="store_true", default=None,
-                          help="Return the output in a format that's easier to read for Python scripts.")
-        ogroup.add_option("--suggested-dirs", default=None, type="string",
-                          help="Suggest typical include dirs if nothing better can be detected.")
-        parser.add_option_group(ogroup)
-=======
         #args_group = parser.add_argument_group(title="Info options")
         parser.add_argument("--python-readable", action="store_true",
                 help="Return the output in a format that's easier to read for Python scripts.")
         parser.add_argument("--suggested-dirs",
                 help="Suggest typical include dirs if nothing better can be detected.")
->>>>>>> 5ad935c3
         return parser
 
     def setup(self, options):
@@ -159,18 +148,10 @@
                        'incdirs': 'Include directories'}
         for key in list(mod_info.keys()):
             if key == 'version':
-<<<<<<< HEAD
-                print "        API version: %s" % {
-                    '36': 'pre-3.7',
-                    '37': 'post-3.7',
-                    'autofoo': 'Autotools (pre-3.5)'
-                    }[mod_info['version']]
-=======
                 print("        API version: %s" % {
                         '36': 'pre-3.7',
                         '37': 'post-3.7',
                         'autofoo': 'Autotools (pre-3.5)'
                         }[mod_info['version']])
->>>>>>> 5ad935c3
             else:
                 print('%19s: %s' % (index_names[key], mod_info[key]))