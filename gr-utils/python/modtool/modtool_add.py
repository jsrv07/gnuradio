--- conflicted
+++ resolved
@@ -27,19 +27,11 @@
 import os
 import re
 
-<<<<<<< HEAD
-from util_functions import append_re_line_sequence, ask_yes_no, SequenceCompleter
-from cmakefile_editor import CMakeFileEditor
-from modtool_base import ModTool, ModToolException
-from templates import Templates
-from code_generator import render_template
-=======
-from .util_functions import append_re_line_sequence, ask_yes_no
+from .util_functions import append_re_line_sequence, ask_yes_no, SequenceCompleter
 from .cmakefile_editor import CMakeFileEditor
 from .modtool_base import ModTool, ModToolException
 from .templates import Templates
 from .code_generator import render_template
->>>>>>> fcd002b6
 
 class ModToolAdd(ModTool):
     """ Add block to the out-of-tree module. """
@@ -81,14 +73,13 @@
 
         self._info['blocktype'] = options.block_type
         if self._info['blocktype'] is None:
-<<<<<<< HEAD
             # Print list out of blocktypes to user for reference
-            print str(self._block_types)
+            print(str(self._block_types))
             with SequenceCompleter(sorted(self._block_types)):
                 while self._info['blocktype'] not in self._block_types:
-                    self._info['blocktype'] = raw_input("Enter block type: ")
+                    self._info['blocktype'] = input("Enter block type: ")
                     if self._info['blocktype'] not in self._block_types:
-                        print 'Must be one of ' + str(self._block_types)
+                        print('Must be one of ' + str(self._block_types))
 
         # Allow user to specify language interactively if not set
         self._info['lang'] = options.lang
@@ -96,20 +87,7 @@
             language_candidates = ('c++', 'cpp', 'python')
             with SequenceCompleter(language_candidates):
                 while self._info['lang'] not in language_candidates:
-                    self._info['lang'] = raw_input("Language (python/cpp): ")
-=======
-            # Print(list out of blocktypes to user for reference)
-            print(str(self._block_types))
-            while self._info['blocktype'] not in self._block_types:
-                self._info['blocktype'] = input("Enter block type: ")
-                if self._info['blocktype'] not in self._block_types:
-                    print('Must be one of ' + str(self._block_types))
-        # Allow user to specify language interactively if not set
-        self._info['lang'] = options.lang
-        if self._info['lang'] is None:
-            while self._info['lang'] not in ['c++', 'cpp', 'python']:
-                self._info['lang'] = input("Language (python/cpp): ")
->>>>>>> fcd002b6
+                    self._info['lang'] = input("Language (python/cpp): ")
         if self._info['lang'] == 'c++':
             self._info['lang'] = 'cpp'
 
@@ -340,4 +318,4 @@
         print("Editing grc/CMakeLists.txt...")
         ed.append_value('install', fname_grc, to_ignore_end='DESTINATION[^()]+')
         ed.write()
-        self.scm.mark_files_updated((self._file['cmgrc'],))
+        self.scm.mark_files_updated((self._file['cmgrc'],))