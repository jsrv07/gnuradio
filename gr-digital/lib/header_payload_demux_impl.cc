/* -*- c++ -*- */
/* Copyright 2012 Free Software Foundation, Inc.
 * 
 * This file is part of GNU Radio
 * 
 * GNU Radio is free software; you can redistribute it and/or modify
 * it under the terms of the GNU General Public License as published by
 * the Free Software Foundation; either version 3, or (at your option)
 * any later version.
 * 
 * GNU Radio is distributed in the hope that it will be useful,
 * but WITHOUT ANY WARRANTY; without even the implied warranty of
 * MERCHANTABILITY or FITNESS FOR A PARTICULAR PURPOSE.  See the
 * GNU General Public License for more details.
 * 
 * You should have received a copy of the GNU General Public License
 * along with GNU Radio; see the file COPYING.  If not, write to
 * the Free Software Foundation, Inc., 51 Franklin Street,
 * Boston, MA 02110-1301, USA.
 */

#ifdef HAVE_CONFIG_H
#include "config.h"
#endif

#include <climits>
#include <gnuradio/io_signature.h>
#include "header_payload_demux_impl.h"


namespace gr {
  namespace digital {
    // FIXME this is a completely arbitrary number, and depends on t
    const int MAX_SYMBOLS = 100;

    enum demux_states_t {
      STATE_IDLE,
      STATE_HEADER,
      STATE_WAIT_FOR_MSG,
      STATE_PAYLOAD
    };

#define msg_port_id pmt::mp("header_data")

    header_payload_demux::sptr
    header_payload_demux::make(
	int header_len,
	int items_per_symbol,
	int guard_interval,
	const std::string &length_tag_key,
	const std::string &trigger_tag_key,
	bool output_symbols,
	size_t itemsize)
    {
      return gnuradio::get_initial_sptr (
	  new header_payload_demux_impl(
	    header_len,
	    items_per_symbol,
	    guard_interval,
	    length_tag_key,
	    trigger_tag_key,
	    output_symbols,
	    itemsize
	  )
      );
    }

    header_payload_demux_impl::header_payload_demux_impl(
	int header_len,
	int items_per_symbol,
	int guard_interval,
	const std::string &length_tag_key,
	const std::string &trigger_tag_key,
	bool output_symbols,
	size_t itemsize
    ) : block("header_payload_demux",
		      io_signature::make2(1, 2, itemsize, sizeof(char)),
		      io_signature::make(2, 2, (output_symbols ? itemsize * items_per_symbol : itemsize))),
      d_header_len(header_len),
      d_items_per_symbol(items_per_symbol),
      d_gi(guard_interval),
      d_len_tag_key(pmt::string_to_symbol(length_tag_key)),
      d_trigger_tag_key(pmt::string_to_symbol(trigger_tag_key)),
      d_output_symbols(output_symbols),
      d_itemsize(itemsize),
      d_uses_trigger_tag(!trigger_tag_key.empty()),
      d_state(STATE_IDLE)
    {
      if (d_header_len < 1) {
	throw std::invalid_argument("Header length must be at least 1 symbol.");
      }
      if (d_items_per_symbol < 1 || d_gi < 0 || d_itemsize < 1) {
	throw std::invalid_argument("Items and symbol sizes must be at least 1.");
      }
      if (!d_output_symbols) {
	set_output_multiple(d_items_per_symbol);
      }
      message_port_register_in(msg_port_id);
    }

    header_payload_demux_impl::~header_payload_demux_impl()
    {
    }

    void
    header_payload_demux_impl::forecast (int noutput_items, gr_vector_int &ninput_items_required)
    {
      int n_items_reqd = 0;
      if (d_state == STATE_HEADER) {
	n_items_reqd = d_header_len * (d_items_per_symbol + d_gi);
      //} else if (d_state == STATE_HEADER) {
      } else {
	n_items_reqd = noutput_items * (d_items_per_symbol + d_gi);
	if (!d_output_symbols) {
	  // here, noutput_items is an integer multiple of d_items_per_symbol!
	  n_items_reqd /= d_items_per_symbol;
	}
      }

      for (unsigned i = 0; i < ninput_items_required.size(); i++) {
	ninput_items_required[i] = n_items_reqd;
      }
    }

    int
    header_payload_demux_impl::general_work (int noutput_items,
                       gr_vector_int &ninput_items,
                       gr_vector_const_void_star &input_items,
                       gr_vector_void_star &output_items)
    {
      const unsigned char *in = (const unsigned char *) input_items[0];
      unsigned char *out_header = (unsigned char *) output_items[0];
      unsigned char *out_payload = (unsigned char *) output_items[1];

      int nread = 0;
      bool exit_loop = false;
      int produced_hdr = 0;
      int produced_payload = 0;

      while (
	  nread < noutput_items
	  && nread < ninput_items[0]
	  && (ninput_items.size() == 1 || nread < ninput_items[1])
	  && !exit_loop
      ) {
	switch (d_state) {
	  case STATE_IDLE:
	    // 1) Search for a trigger signal on input 1 (if present)
	    // 2) Search for a trigger tag, make sure it's the first one
	    // The first trigger to be found is used!
	    // 3) Make sure the right number of items is skipped
	    // 4) If trigger found, switch to STATE_HEADER
	    if (find_trigger_signal(nread, noutput_items, input_items)) {
	      d_remaining_symbols = d_header_len;
	      d_state = STATE_HEADER;
	      in += nread * d_itemsize;
	    }
	    break;

	  case STATE_HEADER:
	    copy_symbol(in, out_header, 0, nread, produced_hdr);
	    if (d_remaining_symbols == 0) {
	      d_state = STATE_WAIT_FOR_MSG;
	      exit_loop = true;
	    }
	    break;

	  case STATE_WAIT_FOR_MSG:
	    if (empty_p(msg_port_id)) return 0; //no message available
	    // If we're in this state, nread is zero (because previous state exits loop)
	    // 1) Wait for msg (blocking call)
	    // 2) set d_remaining_symbols
	    // 3) Write tags
	    // 4) fall through to next state
	    d_remaining_symbols = -1;
	    // TODO MAX_SYMBOLS depends on the buffer size in the payload demod chain
	    if (!parse_header_data_msg() || d_remaining_symbols > MAX_SYMBOLS) {
	      if (d_remaining_symbols > MAX_SYMBOLS) {
		GR_LOG_INFO(d_logger, "Detected a packet larger than max frame size");
	      }
	      d_state = STATE_IDLE;
	      exit_loop = true;
	      break;
	    }
	    d_state = STATE_PAYLOAD;

	  case STATE_PAYLOAD:
	    copy_symbol(in, out_payload, 1, nread, produced_payload);
	    if (d_remaining_symbols == 0) {
	      d_state = STATE_IDLE;
	      exit_loop = true;
	    }
	    break;

	  default:
	    throw std::runtime_error("invalid state");
	} /* switch */
      } /* while(nread < noutput_items) */

      if (!d_output_symbols) {
	produced_hdr *= d_items_per_symbol;
	produced_payload *= d_items_per_symbol;
      }
      produce(0, produced_hdr);
      produce(1, produced_payload);
      consume_each (nread);
      return WORK_CALLED_PRODUCE;
    } /* general_work() */


    bool
    header_payload_demux_impl::find_trigger_signal(
	int &pos,
	int noutput_items,
	gr_vector_const_void_star &input_items)
    {
      if (input_items.size() == 2) {
	unsigned char *in_trigger = (unsigned char *) input_items[1];
	for (int i = 0; i < noutput_items; i++) {
	  if (in_trigger[i]) {
	    pos = i;
	    return true;
	  }
	}
      }
      if (d_uses_trigger_tag) {
	std::vector<tag_t> tags;
	get_tags_in_range(tags, 0, nitems_read(0), nitems_read(0)+noutput_items);
	uint64_t min_offset = ULLONG_MAX;
	int tag_index = -1;
	for (unsigned i = 0; i < tags.size(); i++) {
	  if (tags[i].key == d_trigger_tag_key && tags[i].offset < min_offset) {
	    tag_index = (int) i;
	    min_offset = tags[i].offset;
	  }
	}
	if (tag_index != -1) {
	  pos = min_offset - nitems_read(0);
	  return true;
	}
      }
      pos += noutput_items;
      return false;
    }


    bool
    header_payload_demux_impl::parse_header_data_msg()
    {
<<<<<<< HEAD
      pmt::pmt_t msg(delete_head_blocking(msg_port_id));
      if (pmt::is_integer(msg)) {
	d_remaining_symbols = pmt::to_long(msg);
=======
      pmt::pmt_t msg(delete_head_nowait(msg_port_id));
      if (pmt::pmt_is_integer(msg)) {
	d_remaining_symbols = pmt::pmt_to_long(msg);
>>>>>>> f854b6af
	add_item_tag(1, nitems_written(1), d_len_tag_key, msg);
      } else if (pmt::is_dict(msg)) {
	pmt::pmt_t dict_items(pmt::dict_items(msg));
	while (!pmt::is_null(dict_items)) {
	  pmt::pmt_t this_item(pmt::car(dict_items));
	  add_item_tag(1, nitems_written(1), pmt::car(this_item), pmt::cdr(this_item));
	  if (pmt::equal(pmt::car(this_item), d_len_tag_key)) {
	    d_remaining_symbols = pmt::to_long(pmt::cdr(this_item));
	  }
	  dict_items = pmt::cdr(dict_items);
	}
	if (d_remaining_symbols == -1) {
	  throw std::runtime_error("no length tag passed from header data");
	}
      } else if (pmt::is_null(msg)) { // Blocking call was interrupted
	return false;
      } else if (msg == pmt::PMT_F) { // Header was invalid
	return false;
      } else {
	throw std::runtime_error("Received illegal header data");
      }
      return true;
    }

    void
    header_payload_demux_impl::copy_symbol(const unsigned char *&in, unsigned char *&out, int port, int &nread, int &nproduced)
    {
      std::vector<tag_t> tags;
      memcpy((void *) out,
	     (void *) (in + d_gi * d_itemsize),
	     d_itemsize * d_items_per_symbol
      );
      // Tags on GI
      get_tags_in_range(tags, 0,
	                nitems_read(0) + nread,
			nitems_read(0) + nread + d_gi
      );
      for (unsigned t = 0; t < tags.size(); t++) {
	add_item_tag(port,
	    nitems_written(port)+nproduced,
	    tags[t].key,
	    tags[t].value
	);
      }
      // Tags on symbol
      get_tags_in_range(
	  tags, 0,
	  nitems_read(port) + nread + d_gi,
	  nitems_read(port) + nread + d_gi + d_items_per_symbol
      );
      for (unsigned t = 0; t < tags.size(); t++) {
	add_item_tag(0,
	    tags[t].offset - nitems_read(0)-nread + nitems_written(port)+nproduced,
	    tags[t].key,
	    tags[t].value
	);
      }
      in += d_itemsize * (d_items_per_symbol + d_gi);
      out += d_items_per_symbol * d_itemsize;
      nread += d_items_per_symbol + d_gi;
      nproduced++;
      d_remaining_symbols--;
    }

  } /* namespace digital */
} /* namespace gr */
<|MERGE_RESOLUTION|>--- conflicted
+++ resolved
@@ -1,5 +1,5 @@
 /* -*- c++ -*- */
-/* Copyright 2012 Free Software Foundation, Inc.
+/* Copyright 2012,2013 Free Software Foundation, Inc.
  * 
  * This file is part of GNU Radio
  * 
@@ -30,7 +30,7 @@
 
 namespace gr {
   namespace digital {
-    // FIXME this is a completely arbitrary number, and depends on t
+    // FIXME this is a completely arbitrary number, and depends on the signal params and the buffer sizes
     const int MAX_SYMBOLS = 100;
 
     enum demux_states_t {
@@ -247,15 +247,9 @@
     bool
     header_payload_demux_impl::parse_header_data_msg()
     {
-<<<<<<< HEAD
-      pmt::pmt_t msg(delete_head_blocking(msg_port_id));
+      pmt::pmt_t msg(delete_head_nowait(msg_port_id));
       if (pmt::is_integer(msg)) {
 	d_remaining_symbols = pmt::to_long(msg);
-=======
-      pmt::pmt_t msg(delete_head_nowait(msg_port_id));
-      if (pmt::pmt_is_integer(msg)) {
-	d_remaining_symbols = pmt::pmt_to_long(msg);
->>>>>>> f854b6af
 	add_item_tag(1, nitems_written(1), d_len_tag_key, msg);
       } else if (pmt::is_dict(msg)) {
 	pmt::pmt_t dict_items(pmt::dict_items(msg));
