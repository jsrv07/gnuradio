# Copyright 2011,2012 Free Software Foundation, Inc.
#
# This file is part of GNU Radio
#
# GNU Radio is free software; you can redistribute it and/or modify
# it under the terms of the GNU General Public License as published by
# the Free Software Foundation; either version 3, or (at your option)
# any later version.
#
# GNU Radio is distributed in the hope that it will be useful,
# but WITHOUT ANY WARRANTY; without even the implied warranty of
# MERCHANTABILITY or FITNESS FOR A PARTICULAR PURPOSE.  See the
# GNU General Public License for more details.
#
# You should have received a copy of the GNU General Public License
# along with GNU Radio; see the file COPYING.  If not, write to
# the Free Software Foundation, Inc., 51 Franklin Street,
# Boston, MA 02110-1301, USA.

########################################################################
# Setup the include and linker paths
########################################################################
include_directories(
    ${GR_DIGITAL_INCLUDE_DIRS}
    ${GR_BLOCKS_INCLUDE_DIRS}
    ${GR_ANALOG_INCLUDE_DIRS}
    ${GR_FFT_INCLUDE_DIRS}
    ${GR_FILTER_INCLUDE_DIRS}
    ${GNURADIO_CORE_INCLUDE_DIRS}
    ${VOLK_INCLUDE_DIRS}
    ${GRUEL_INCLUDE_DIRS}
    ${Boost_INCLUDE_DIRS}
)

link_directories(${Boost_LIBRARY_DIRS})

if(ENABLE_GR_CTRLPORT)
  ADD_DEFINITIONS(-DGR_CTRLPORT)
  include_directories(${ICE_INCLUDE_DIR})
endif(ENABLE_GR_CTRLPORT)

########################################################################
# generate helper scripts to expand templated files
########################################################################
include(GrPython)

file(WRITE ${CMAKE_CURRENT_BINARY_DIR}/generate_helper.py "
#!${PYTHON_EXECUTABLE}

import sys, os, re
sys.path.append('${GR_CORE_PYTHONPATH}')
os.environ['srcdir'] = '${CMAKE_CURRENT_SOURCE_DIR}'
os.chdir('${CMAKE_CURRENT_BINARY_DIR}')

if __name__ == '__main__':
    import build_utils
    root, inp = sys.argv[1:3]
    for sig in sys.argv[3:]:
        name = re.sub ('X+', sig, root)
        d = build_utils.standard_impl_dict2(name, sig, 'digital')
        build_utils.expand_template(d, inp)
")

macro(expand_cc root)
  #make a list of all the generated files
  unset(expanded_files_cc)
  unset(expanded_files_h)
  foreach(sig ${ARGN})
    string(REGEX REPLACE "X+" ${sig} name ${root})
    list(APPEND expanded_files_cc ${CMAKE_CURRENT_BINARY_DIR}/${name}.cc)
    list(APPEND expanded_files_h  ${CMAKE_CURRENT_BINARY_DIR}/${name}.h)
  endforeach(sig)
  
  #create a command to generate the source files
  add_custom_command(
    OUTPUT ${expanded_files_cc}
    DEPENDS ${CMAKE_CURRENT_SOURCE_DIR}/${root}.cc.t
    COMMAND ${PYTHON_EXECUTABLE} ${PYTHON_DASH_B}
    ${CMAKE_CURRENT_BINARY_DIR}/generate_helper.py
    ${root} ${root}.cc.t ${ARGN}
  )

  #create a command to generate the header file
  add_custom_command(
    OUTPUT ${expanded_files_h}
    DEPENDS ${CMAKE_CURRENT_SOURCE_DIR}/${root}.h.t
    COMMAND ${PYTHON_EXECUTABLE} ${PYTHON_DASH_B}
    ${CMAKE_CURRENT_BINARY_DIR}/generate_helper.py
    ${root} ${root}.h.t ${ARGN}
  )
  
  #make source files depends on headers to force generation
  set_source_files_properties(${expanded_files_cc}
    PROPERTIES OBJECT_DEPENDS "${expanded_files_h}"
  )
  
  #install rules for the generated cc files
  list(APPEND generated_sources ${expanded_files_cc})  
  list(APPEND generated_headers ${expanded_files_h})  
endmacro(expand_cc)


########################################################################
# Invoke macro to generate various sources
########################################################################
expand_cc(chunks_to_symbols_XX_impl     bf bc sf sc if ic)

########################################################################
# Setup library
########################################################################
list(APPEND digital_sources
    ${generated_sources}
<<<<<<< HEAD
    constellation.cc
    crc32.cc
    glfsr.cc
    mpsk_snr_est.cc
    additive_scrambler_bb_impl.cc
    binary_slicer_fb_impl.cc
    clock_recovery_mm_cc_impl.cc
    clock_recovery_mm_ff_impl.cc
    cma_equalizer_cc_impl.cc
    constellation_receiver_cb_impl.cc
    constellation_decoder_cb_impl.cc
    correlate_access_code_bb_impl.cc
    correlate_access_code_tag_bb_impl.cc
    costas_loop_cc_impl.cc
    cpmmod_bc_impl.cc
    descrambler_bb_impl.cc
    diff_decoder_bb_impl.cc
    diff_encoder_bb_impl.cc
    diff_phasor_cc_impl.cc
    fll_band_edge_cc_impl.cc
    framer_sink_1_impl.cc
    glfsr_source_b_impl.cc
    glfsr_source_f_impl.cc
    kurtotic_equalizer_cc_impl.cc
    lms_dd_equalizer_cc_impl.cc
    map_bb_impl.cc
    mpsk_receiver_cc_impl.cc
    mpsk_snr_est_cc_impl.cc
    ofdm_cyclic_prefixer_impl.cc
    ofdm_frame_acquisition_impl.cc
    ofdm_frame_sink_impl.cc
    ofdm_insert_preamble_impl.cc
    ofdm_mapper_bcv_impl.cc
    ofdm_sampler_impl.cc
    packet_sink_impl.cc
    pfb_clock_sync_ccf_impl.cc
    pfb_clock_sync_fff_impl.cc
    pn_correlator_cc_impl.cc
    probe_density_b_impl.cc
    probe_mpsk_snr_est_c_impl.cc
    scrambler_bb_impl.cc
    simple_framer_impl.cc
=======
    digital_impl_glfsr.cc
    digital_impl_mpsk_snr_est.cc
    digital_additive_scrambler_bb.cc
    digital_binary_slicer_fb.cc
    digital_bytes_to_syms.cc
    digital_clock_recovery_mm_cc.cc
    digital_clock_recovery_mm_ff.cc
    digital_cma_equalizer_cc.cc
    digital_constellation.cc
    digital_constellation_receiver_cb.cc
    digital_constellation_decoder_cb.cc
    digital_correlate_access_code_bb.cc
    digital_correlate_access_code_tag_bb.cc
    digital_costas_loop_cc.cc
    digital_cpmmod_bc.cc
    digital_crc32.cc
    digital_descrambler_bb.cc
    digital_diff_decoder_bb.cc
    digital_diff_encoder_bb.cc
    digital_diff_phasor_cc.cc
    digital_fll_band_edge_cc.cc
    digital_framer_sink_1.cc
    digital_glfsr_source_b.cc
    digital_glfsr_source_f.cc
    digital_gmskmod_bc.cc
    digital_lms_dd_equalizer_cc.cc
    digital_kurtotic_equalizer_cc.cc
    digital_map_bb.cc
    digital_mpsk_receiver_cc.cc
    digital_mpsk_snr_est_cc.cc
    digital_ofdm_cyclic_prefixer.cc
    digital_ofdm_frame_acquisition.cc
    digital_ofdm_frame_sink.cc
    digital_ofdm_insert_preamble.cc
    digital_ofdm_mapper_bcv.cc
    digital_ofdm_sampler.cc
    digital_packet_sink.cc
    digital_pfb_clock_sync_ccf.cc
    digital_pfb_clock_sync_fff.cc
    digital_pn_correlator_cc.cc
    digital_probe_density_b.cc
    digital_probe_mpsk_snr_est_c.cc
    digital_scrambler_bb.cc
    digital_simple_framer.cc
    digital_simple_correlator.cc
>>>>>>> 2e2ed85b
)

list(APPEND digital_libs
    volk
    gnuradio-core
    gnuradio-filter
    gnuradio-blocks
    gnuradio-analog
    ${Boost_LIBRARIES}
)


add_library(gnuradio-digital SHARED ${digital_sources})
target_link_libraries(gnuradio-digital ${digital_libs})
GR_LIBRARY_FOO(gnuradio-digital RUNTIME_COMPONENT "digital_runtime" DEVEL_COMPONENT "digital_devel")
add_dependencies(gnuradio-digital 
  digital_generated_includes digital_generated_swigs
  gnuradio-core gnuradio-filter gnuradio-analog)<|MERGE_RESOLUTION|>--- conflicted
+++ resolved
@@ -110,7 +110,6 @@
 ########################################################################
 list(APPEND digital_sources
     ${generated_sources}
-<<<<<<< HEAD
     constellation.cc
     crc32.cc
     glfsr.cc
@@ -153,53 +152,7 @@
     probe_mpsk_snr_est_c_impl.cc
     scrambler_bb_impl.cc
     simple_framer_impl.cc
-=======
-    digital_impl_glfsr.cc
-    digital_impl_mpsk_snr_est.cc
-    digital_additive_scrambler_bb.cc
-    digital_binary_slicer_fb.cc
-    digital_bytes_to_syms.cc
-    digital_clock_recovery_mm_cc.cc
-    digital_clock_recovery_mm_ff.cc
-    digital_cma_equalizer_cc.cc
-    digital_constellation.cc
-    digital_constellation_receiver_cb.cc
-    digital_constellation_decoder_cb.cc
-    digital_correlate_access_code_bb.cc
-    digital_correlate_access_code_tag_bb.cc
-    digital_costas_loop_cc.cc
-    digital_cpmmod_bc.cc
-    digital_crc32.cc
-    digital_descrambler_bb.cc
-    digital_diff_decoder_bb.cc
-    digital_diff_encoder_bb.cc
-    digital_diff_phasor_cc.cc
-    digital_fll_band_edge_cc.cc
-    digital_framer_sink_1.cc
-    digital_glfsr_source_b.cc
-    digital_glfsr_source_f.cc
-    digital_gmskmod_bc.cc
-    digital_lms_dd_equalizer_cc.cc
-    digital_kurtotic_equalizer_cc.cc
-    digital_map_bb.cc
-    digital_mpsk_receiver_cc.cc
-    digital_mpsk_snr_est_cc.cc
-    digital_ofdm_cyclic_prefixer.cc
-    digital_ofdm_frame_acquisition.cc
-    digital_ofdm_frame_sink.cc
-    digital_ofdm_insert_preamble.cc
-    digital_ofdm_mapper_bcv.cc
-    digital_ofdm_sampler.cc
-    digital_packet_sink.cc
-    digital_pfb_clock_sync_ccf.cc
-    digital_pfb_clock_sync_fff.cc
-    digital_pn_correlator_cc.cc
-    digital_probe_density_b.cc
-    digital_probe_mpsk_snr_est_c.cc
-    digital_scrambler_bb.cc
-    digital_simple_framer.cc
-    digital_simple_correlator.cc
->>>>>>> 2e2ed85b
+    simple_correlator_impl.cc
 )
 
 list(APPEND digital_libs
