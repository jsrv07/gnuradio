/* -*- c++ -*- */
/* Copyright 2012 Free Software Foundation, Inc.
 * 
 * This file is part of GNU Radio
 * 
 * GNU Radio is free software; you can redistribute it and/or modify
 * it under the terms of the GNU General Public License as published by
 * the Free Software Foundation; either version 3, or (at your option)
 * any later version.
 * 
 * GNU Radio is distributed in the hope that it will be useful,
 * but WITHOUT ANY WARRANTY; without even the implied warranty of
 * MERCHANTABILITY or FITNESS FOR A PARTICULAR PURPOSE.  See the
 * GNU General Public License for more details.
 * 
 * You should have received a copy of the GNU General Public License
 * along with GNU Radio; see the file COPYING.  If not, write to
 * the Free Software Foundation, Inc., 51 Franklin Street,
 * Boston, MA 02110-1301, USA.
 */

#ifdef HAVE_CONFIG_H
#include "config.h"
#endif

#include <gr_io_signature.h>
#include "ofdm_frame_equalizer_vcvc_impl.h"

namespace gr {
  namespace digital {

    ofdm_frame_equalizer_vcvc::sptr
<<<<<<< HEAD
    ofdm_frame_equalizer_vcvc::make(ofdm_equalizer_base::sptr equalizer, const std::string &len_tag_key, bool propagate_channel_state)
    {
      return gnuradio::get_initial_sptr (
	  new ofdm_frame_equalizer_vcvc_impl(
	    equalizer, len_tag_key, propagate_channel_state
	  )
      );
    }

    ofdm_frame_equalizer_vcvc_impl::ofdm_frame_equalizer_vcvc_impl(ofdm_equalizer_base::sptr equalizer, const std::string &len_tag_key, bool propagate_channel_state)
      : gr_tagged_stream_block("ofdm_frame_equalizer_vcvc",
=======
    ofdm_frame_equalizer_vcvc::make(
	digital_ofdm_equalizer_base_sptr equalizer,
	const std::string &len_tag_key,
	bool propagate_channel_state,
	int fixed_frame_len
    )
    {
      return gnuradio::get_initial_sptr (
	  new ofdm_frame_equalizer_vcvc_impl(
	    equalizer, len_tag_key, propagate_channel_state, fixed_frame_len
	  )
      );
    }

    ofdm_frame_equalizer_vcvc_impl::ofdm_frame_equalizer_vcvc_impl(
	digital_ofdm_equalizer_base_sptr equalizer,
	const std::string &len_tag_key,
	bool propagate_channel_state,
	int fixed_frame_len
    ) : gr_tagged_stream_block("ofdm_frame_equalizer_vcvc",
>>>>>>> 719c8be7
	  gr_make_io_signature(1, 1, sizeof (gr_complex) * equalizer->fft_len()),
	  gr_make_io_signature(1, 1, sizeof (gr_complex) * equalizer->fft_len()),
	  len_tag_key),
      d_fft_len(equalizer->fft_len()),
      d_eq(equalizer),
      d_propagate_channel_state(propagate_channel_state),
      d_fixed_frame_len(len_tag_key.empty() ? fixed_frame_len : 0),
      d_channel_state(equalizer->fft_len(), gr_complex(1, 0))
    {
      if (d_fixed_frame_len) {
	set_output_multiple(d_fixed_frame_len);
      }
    }

    ofdm_frame_equalizer_vcvc_impl::~ofdm_frame_equalizer_vcvc_impl()
    {
    }


    int
    ofdm_frame_equalizer_vcvc_impl::work(int noutput_items,
	  gr_vector_int &ninput_items,
	  gr_vector_const_void_star &input_items,
	  gr_vector_void_star &output_items)
    {
      const gr_complex *in = (const gr_complex *) input_items[0];
      gr_complex *out = (gr_complex *) output_items[0];
      int carrier_offset = 0;
      int frame_len = 0;
      if (d_fixed_frame_len) {
	frame_len = d_fixed_frame_len;
      } else {
	frame_len = ninput_items[0];
      }

      std::vector<gr_tag_t> tags;
      get_tags_in_range(tags, 0, nitems_read(0), nitems_read(0)+1);
      for (unsigned i = 0; i < tags.size(); i++) {
	if (pmt::symbol_to_string(tags[i].key) == "ofdm_sync_chan_taps") {
	  d_channel_state = pmt::c32vector_elements(tags[i].value);
	  remove_item_tag(0, tags[i]);
	}
      }

      memcpy((void *) out, (void *) in, sizeof(gr_complex) * d_fft_len * frame_len);
      d_eq->reset();
      d_eq->set_carrier_offset(carrier_offset);
      d_eq->equalize(out, frame_len, d_channel_state);
      d_eq->get_channel_state(d_channel_state);
      if (d_propagate_channel_state) {
	add_item_tag(0, nitems_written(0),
	    pmt::string_to_symbol("ofdm_sync_chan_taps"),
	    pmt::init_c32vector(d_fft_len, d_channel_state));
      }

      if (d_fixed_frame_len) {
	consume_each(frame_len);
      }

      return frame_len;
    }

  } /* namespace digital */
} /* namespace gr */
<|MERGE_RESOLUTION|>--- conflicted
+++ resolved
@@ -30,21 +30,8 @@
   namespace digital {
 
     ofdm_frame_equalizer_vcvc::sptr
-<<<<<<< HEAD
-    ofdm_frame_equalizer_vcvc::make(ofdm_equalizer_base::sptr equalizer, const std::string &len_tag_key, bool propagate_channel_state)
-    {
-      return gnuradio::get_initial_sptr (
-	  new ofdm_frame_equalizer_vcvc_impl(
-	    equalizer, len_tag_key, propagate_channel_state
-	  )
-      );
-    }
-
-    ofdm_frame_equalizer_vcvc_impl::ofdm_frame_equalizer_vcvc_impl(ofdm_equalizer_base::sptr equalizer, const std::string &len_tag_key, bool propagate_channel_state)
-      : gr_tagged_stream_block("ofdm_frame_equalizer_vcvc",
-=======
     ofdm_frame_equalizer_vcvc::make(
-	digital_ofdm_equalizer_base_sptr equalizer,
+	ofdm_equalizer_base::sptr equalizer,
 	const std::string &len_tag_key,
 	bool propagate_channel_state,
 	int fixed_frame_len
@@ -58,12 +45,11 @@
     }
 
     ofdm_frame_equalizer_vcvc_impl::ofdm_frame_equalizer_vcvc_impl(
-	digital_ofdm_equalizer_base_sptr equalizer,
+	ofdm_equalizer_base::sptr equalizer,
 	const std::string &len_tag_key,
 	bool propagate_channel_state,
 	int fixed_frame_len
     ) : gr_tagged_stream_block("ofdm_frame_equalizer_vcvc",
->>>>>>> 719c8be7
 	  gr_make_io_signature(1, 1, sizeof (gr_complex) * equalizer->fft_len()),
 	  gr_make_io_signature(1, 1, sizeof (gr_complex) * equalizer->fft_len()),
 	  len_tag_key),
