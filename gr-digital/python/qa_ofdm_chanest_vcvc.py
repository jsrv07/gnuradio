--- conflicted
+++ resolved
@@ -130,30 +130,19 @@
         src = blocks.vector_source_c(tx_data, False, fft_len)
         chan = blocks.multiply_const_vcc(channel)
         chanest = digital.ofdm_chanest_vcvc(sync_symbol1, sync_symbol2, 1)
-<<<<<<< HEAD
-        sink = blocks.vector_sink_c(fft_len)
-=======
-        sink = gr.vector_sink_c(fft_len)
-        sink_chanest = gr.vector_sink_c(fft_len)
->>>>>>> 7be24afb
+        sink = blocks.vector_sink_c(fft_len)
+        sink_chanest = blocks.vector_sink_c(fft_len)
         self.tb.connect(src, chan, chanest, sink)
         self.tb.connect((chanest, 1), sink_chanest)
         self.tb.run()
         tags = sink.tags()
         self.assertEqual(shift_tuple(sink.data(), -carr_offset), tuple(numpy.multiply(data_symbol, channel)))
         for tag in tags:
-<<<<<<< HEAD
             if pmt.symbol_to_string(tag.key) == 'ofdm_sync_carr_offset':
                 self.assertEqual(pmt.to_long(tag.value), carr_offset)
             if pmt.symbol_to_string(tag.key) == 'ofdm_sync_chan_taps':
                 self.assertEqual(pmt.c32vector_elements(tag.value), channel)
-=======
-            if pmt.pmt_symbol_to_string(tag.key) == 'ofdm_sync_carr_offset':
-                self.assertEqual(pmt.pmt_to_long(tag.value), carr_offset)
-            if pmt.pmt_symbol_to_string(tag.key) == 'ofdm_sync_chan_taps':
-                self.assertEqual(pmt.pmt_c32vector_elements(tag.value), channel)
         self.assertEqual(sink_chanest.data(), channel)
->>>>>>> 7be24afb
 
     def test_004_channel_no_carroffset_1sym (self):
         """ Add a channel, check if it's correctly estimated.
@@ -163,20 +152,13 @@
         sync_symbol = (0, 0, 0, 1,  0, 1,  0, -1, 0, 1,  0, -1,  0, 1, 0, 0)
         data_symbol  = (0, 0, 0, 1, -1, 1, -1,  1, 0, 1, -1, -1, -1, 1, 0, 0)
         tx_data = sync_symbol + data_symbol
-<<<<<<< HEAD
-        channel = (0, 0, 0, 2, 2, 2, 2.5, 3, 2.5, 2, 2.5, 3, 2, 1, 1, 0)
-=======
         channel = (0, 0, 0, 2, 2, 2, 2, 3, 3, 2.5, 2.5, -3, -3, 1j, 1j, 0)
         #channel = (0, 0, 0, 1, 1, 1, 1, 1, 1, 1, 1, 1, 1, 1, 1, 0)
->>>>>>> 7be24afb
         src = blocks.vector_source_c(tx_data, False, fft_len)
         chan = blocks.multiply_const_vcc(channel)
         chanest = digital.ofdm_chanest_vcvc(sync_symbol, (), 1)
         sink = blocks.vector_sink_c(fft_len)
-<<<<<<< HEAD
-=======
         sink_chanest = blocks.vector_sink_c(fft_len)
->>>>>>> 7be24afb
         self.tb.connect(src, chan, chanest, sink)
         self.tb.connect((chanest, 1), sink_chanest)
         self.tb.run()
@@ -235,21 +217,11 @@
         tags = sink.tags()
         chan_est = None
         for tag in tags:
-<<<<<<< HEAD
             if pmt.symbol_to_string(tag.key) == 'ofdm_sync_carr_offset':
                 self.assertEqual(pmt.to_long(tag.value), carr_offset)
             if pmt.symbol_to_string(tag.key) == 'ofdm_sync_chan_taps':
                 chan_est = pmt.c32vector_elements(tag.value)
-        for i in range(fft_len):
-            if shift_tuple(sync_symbol2, carr_offset)[i]: # Only here the channel can be estimated
-                self.assertEqual(chan_est[i], channel[i])
-=======
-            if pmt.pmt_symbol_to_string(tag.key) == 'ofdm_sync_carr_offset':
-                self.assertEqual(pmt.pmt_to_long(tag.value), carr_offset)
-            if pmt.pmt_symbol_to_string(tag.key) == 'ofdm_sync_chan_taps':
-                chan_est = pmt.pmt_c32vector_elements(tag.value)
         self.assertEqual(chan_est, chanest_exp)
->>>>>>> 7be24afb
         self.assertEqual(sink.data(), tuple(numpy.multiply(shift_tuple(data_symbol, carr_offset), channel)))
 
 
@@ -263,11 +235,7 @@
         wgn_amplitude = 0.05
         min_chan_ampl = 0.1
         max_chan_ampl = 5
-<<<<<<< HEAD
-        n_iter = 20
-=======
         n_iter = 20 # The more the accurater
->>>>>>> 7be24afb
         def run_flow_graph(sync_sym1, sync_sym2, data_sym):
             top_block = gr.top_block()
             carr_offset = random.randint(-max_offset/2, max_offset/2) * 2
@@ -275,17 +243,10 @@
                       shift_tuple(sync_sym2, carr_offset) + \
                       shift_tuple(data_sym,  carr_offset)
             channel = [rand_range(min_chan_ampl, max_chan_ampl) * numpy.exp(1j * rand_range(0, 2 * numpy.pi)) for x in range(fft_len)]
-<<<<<<< HEAD
             src = blocks.vector_source_c(tx_data, False, fft_len)
             chan = blocks.multiply_const_vcc(channel)
             noise = analog.noise_source_c(analog.GR_GAUSSIAN, wgn_amplitude)
             add = blocks.add_cc(fft_len)
-=======
-            src = gr.vector_source_c(tx_data, False, fft_len)
-            chan= gr.multiply_const_vcc(channel)
-            noise = gr.noise_source_c(gr.GR_GAUSSIAN, wgn_amplitude)
-            add = gr.add_cc(fft_len)
->>>>>>> 7be24afb
             chanest = digital.ofdm_chanest_vcvc(sync_sym1, sync_sym2, 1)
             sink = blocks.vector_sink_c(fft_len)
             top_block.connect(src, chan, (add, 0), chanest, sink)
@@ -299,13 +260,8 @@
                 if pmt.symbol_to_string(tag.key) == 'ofdm_sync_carr_offset':
                     carr_offset_hat = pmt.to_long(tag.value)
                     self.assertEqual(carr_offset, carr_offset_hat)
-<<<<<<< HEAD
                 if pmt.symbol_to_string(tag.key) == 'ofdm_sync_chan_taps':
-                    channel_est = pmt.c32vector_elements(tag.value)
-=======
-                if pmt.pmt_symbol_to_string(tag.key) == 'ofdm_sync_chan_taps':
-                    channel_est = shift_tuple(pmt.pmt_c32vector_elements(tag.value), carr_offset)
->>>>>>> 7be24afb
+                    channel_est = shift_tuple(pmt.c32vector_elements(tag.value), carr_offset)
             shifted_carrier_mask = shift_tuple(carrier_mask, carr_offset)
             for i in range(fft_len):
                 if shifted_carrier_mask[i] and channel_est[i]:
