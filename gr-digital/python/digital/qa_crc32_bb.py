--- conflicted
+++ resolved
@@ -65,11 +65,7 @@
     def test_003_crc_correct_lentag(self):
         tag_name = "length"
         pack_len = 8
-<<<<<<< HEAD
-        packets = range(pack_len * 2)
-=======
         packets = list(range(pack_len*2))
->>>>>>> 5ad935c3
         tag1 = gr.tag_t()
         tag1.offset = 0
         tag1.key = pmt.string_to_symbol(tag_name)
@@ -180,30 +176,18 @@
         # Check that the packets after crc_check are the same as input.
         self.assertEqual(data, sink.data()[0])
 
-<<<<<<< HEAD
-    def test_002_crc_equal_unpacked(self):
-=======
     def test_002_crc_equal_unpacked (self):
->>>>>>> 5ad935c3
         """ Test unpacked operation with packed operation
         """
         data = (0, 1, 2, 3, 4, 5, 6, 7, 8)
         src = blocks.vector_source_b(data)
-<<<<<<< HEAD
-        unpack1 = blocks.repack_bits_bb(8, 1, self.tsb_key, False,
-                                        gr.GR_LSB_FIRST)
-        unpack2 = blocks.repack_bits_bb(8, 1, self.tsb_key, False,
-                                        gr.GR_LSB_FIRST)
-=======
         unpack1 = blocks.repack_bits_bb(8, 1, self.tsb_key, False, gr.GR_LSB_FIRST)
         unpack2 = blocks.repack_bits_bb(8, 1, self.tsb_key, False, gr.GR_LSB_FIRST)
->>>>>>> 5ad935c3
         crc_unpacked = digital.crc32_bb(False, self.tsb_key, False)
         crc_packed = digital.crc32_bb(False, self.tsb_key, True)
         sink1 = blocks.tsb_vector_sink_b(tsb_key=self.tsb_key)
         sink2 = blocks.tsb_vector_sink_b(tsb_key=self.tsb_key)
 
-<<<<<<< HEAD
         self.tb.connect(src,
                         blocks.stream_to_tagged_stream(
                             gr.sizeof_char, 1, len(data), self.tsb_key),
@@ -240,33 +224,10 @@
         self.tb.run()
         self.assertEqual(sink1.data(), sink2.data())
 
-    def test_008_crc_correct_lentag(self):
-        tag_name = "length"
-        pack_len = 8
-        packets = range(pack_len * 2)
-=======
-        self.tb.connect(
-                src,
-                blocks.stream_to_tagged_stream(gr.sizeof_char, 1, len(data), self.tsb_key),
-                crc_packed,
-                unpack1,
-                sink1
-        )
-        self.tb.connect(
-            src,
-            blocks.stream_to_tagged_stream(gr.sizeof_char, 1, len(data), self.tsb_key),
-            unpack2,
-            crc_unpacked,
-            sink2
-        )
-        self.tb.run()
-        self.assertEqual(sink1.data(), sink2.data())
-
     def test_008_crc_correct_lentag (self):
         tag_name = "length"
         pack_len = 8
         packets = list(range(pack_len*2))
->>>>>>> 5ad935c3
         tag1 = gr.tag_t()
         tag1.offset = 0
         tag1.key = pmt.string_to_symbol(tag_name)
@@ -327,13 +288,6 @@
     def test_0010_tag_propagation(self):
         """ Make sure tags on the CRC aren't lost. """
         # Data with precalculated CRC
-<<<<<<< HEAD
-        data = (0, 0, 0, 0, 0, 0, 0, 0, 1, 0, 0, 0, 0, 0, 0, 0, 0, 1, 0, 0, 0,
-                0, 0, 0, 1, 1, 0, 0, 0, 0, 0, 0, 0, 0, 1, 0, 0, 0, 0, 0, 1, 0,
-                1, 0, 0, 0, 0, 0, 0, 1, 1, 0, 0, 0, 0, 0, 1, 1, 1, 0, 0, 0, 0,
-                0, 0, 0, 0, 1, 0, 0, 0, 0, 0, 1, 0, 0, 0, 0, 0, 0, 1, 1, 0, 0,
-                0, 0, 1, 0, 1, 0, 0, 0, 0, 1, 1, 1, 0, 0, 1, 1, 1, 1, 0, 1)
-=======
         data = (0, 0, 0, 0, 0, 0, 0, 0,
                 1, 0, 0, 0, 0, 0, 0, 0,
                 0, 1, 0, 0, 0, 0, 0, 0,
@@ -347,7 +301,6 @@
                 1, 1, 0, 0, 0, 0, 1, 0,
                 1, 0, 0, 0, 0, 1, 1, 1,
                 0, 0, 1, 1, 1, 1, 0, 1)
->>>>>>> 5ad935c3
         testtag = gr.tag_t()
         testtag.offset = len(data) - 1
         testtag.key = pmt.string_to_symbol('tag1')
