--- conflicted
+++ resolved
@@ -119,23 +119,17 @@
     packet_header_ofdm.h
     packet_headergenerator_bb.h
     packet_headerparser_b.h
-<<<<<<< HEAD
     packet_sink.h
     pfb_clock_sync_ccf.h
     pfb_clock_sync_fff.h
     pn_correlator_cc.h
     probe_density_b.h
     probe_mpsk_snr_est_c.h
-    scale_tags.h
     scrambler_bb.h
     simple_correlator.h
     simple_framer.h
     simple_framer_sync.h
-    tagged_stream_check.h
-    ts_insert_zeros_cc.h
-=======
     header_payload_demux.h
->>>>>>> c3d4fbf1
     DESTINATION ${GR_INCLUDE_DIR}/gnuradio/digital
     COMPONENT "digital_devel"
 )