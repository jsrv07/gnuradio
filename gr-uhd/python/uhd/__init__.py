#
# Copyright 2010-2012 Free Software Foundation, Inc.
#
# This file is part of GNU Radio
#
# GNU Radio is free software; you can redistribute it and/or modify
# it under the terms of the GNU General Public License as published by
# the Free Software Foundation; either version 3, or (at your option)
# any later version.
#
# GNU Radio is distributed in the hope that it will be useful,
# but WITHOUT ANY WARRANTY; without even the implied warranty of
# MERCHANTABILITY or FITNESS FOR A PARTICULAR PURPOSE.  See the
# GNU General Public License for more details.
#
# You should have received a copy of the GNU General Public License
# along with GNU Radio; see the file COPYING.  If not, write to
# the Free Software Foundation, Inc., 51 Franklin Street,
# Boston, MA 02110-1301, USA.
#

'''
Provides source and sink blocks to interface with the UHD library.
Used to send and receive data between the Ettus Research, LLC product
line.
'''

from __future__ import absolute_import
from __future__ import unicode_literals

########################################################################
# Prepare uhd swig module to make it more pythonic
########################################################################
def _prepare_uhd_swig():
    try:
        from . import uhd_swig
    except ImportError:
        import os
        dirname, filename = os.path.split(os.path.abspath(__file__))
        __path__.append(os.path.join(dirname, "..", "..", "swig"))
        from . import uhd_swig

    #some useful typedefs for the user
    setattr(uhd_swig, 'freq_range_t', uhd_swig.meta_range_t)
    setattr(uhd_swig, 'gain_range_t', uhd_swig.meta_range_t)

    #Make the python tune request object inherit from float
    #so that it can be passed in GRC as a frequency parameter.
    #The type checking in GRC will accept the tune request.
    #Also use kwargs to construct individual struct elements.
    class tune_request_t(uhd_swig.tune_request_t, float):
        def __new__(self, *args, **kwargs): return float.__new__(self)
        def __float__(self): return self.target_freq
        def __init__(self, *args, **kwargs):
            super(tune_request_t, self).__init__(*args)
            for key, val in list(kwargs.items()): setattr(self, key, val)
    setattr(uhd_swig, 'tune_request_t', tune_request_t)

    #Make the python tune request object inherit from string
    #so that it can be passed in GRC as a string parameter.
    #The type checking in GRC will accept the device address.
    #Define the set/get item special methods for dict access.
    class device_addr_t(uhd_swig.device_addr_t, str):
        def __new__(self, *args): return str.__new__(self)
        def __getitem__(self, key): return self.get(key)
        def __setitem__(self, key, val): self.set(key, val)
        def __init__(self, *args, **kwargs):
            super(device_addr_t, self).__init__(*args)
            if args and isinstance(args[0], device_addr_t):
                for key in list(args[0].keys()): self[key] = args[0][key]
    setattr(uhd_swig, 'device_addr_t', device_addr_t)

    #make the streamer args take **kwargs on init
    class stream_args_t(uhd_swig.stream_args_t):
        def __init__(self, *args, **kwargs):
            super(stream_args_t, self).__init__(*args)
<<<<<<< HEAD
            for key, val in kwargs.iteritems():
                #for some reason, I can't assign a list in the constructor
                #but what I can do is append the elements individually
=======
            for key, val in list(kwargs.items()):
                #for some reason, i cant assign a list in the constructor
                #but what i can do is append the elements individually
>>>>>>> fcd002b6
                if key == 'channels':
                    for v in val: self.channels.append(v)
                elif key == 'args':
                    self.args = device_addr_t(val)
                else: setattr(self, key, val)
    setattr(uhd_swig, 'stream_args_t', stream_args_t)

    #handle general things on all uhd_swig attributes
    #Install the __str__ and __repr__ handlers if applicable
    #Create aliases for uhd swig attributes to avoid the "_t"
    for attr in dir(uhd_swig):
        myobj = getattr(uhd_swig, attr)
        if hasattr(myobj, 'to_string'):    myobj.__repr__     = lambda o: o.to_string().strip()
        if hasattr(myobj, 'to_pp_string'): myobj.__str__      = lambda o: o.to_pp_string().strip()
        if hasattr(myobj, 'to_bool'):      myobj.__nonzero__  = lambda o: o.to_bool()
        if hasattr(myobj, 'to_int'):       myobj.__int__      = lambda o: o.to_int()
        if hasattr(myobj, 'to_real'):      myobj.__float__    = lambda o: o.to_real()
        if attr.endswith('_t'): setattr(uhd_swig, attr[:-2], myobj)

    #make a new find devices that casts everything with the pythonized device_addr_t which has __str__
    def find_devices(*args, **kwargs):
        def to_pythonized_dev_addr(dev_addr):
            new_dev_addr = uhd_swig.device_addr_t()
            for key in list(dev_addr.keys()): new_dev_addr[key] = dev_addr.get(key)
            return new_dev_addr
        return __builtins__['map'](to_pythonized_dev_addr, uhd_swig.find_devices_raw(*args, **kwargs))
    setattr(uhd_swig, 'find_devices', find_devices)

    #Cast constructor args (FIXME swig handle overloads?)
    for attr in ('usrp_source', 'usrp_sink', 'amsg_source'):
        def constructor_factory(old_constructor):
            def constructor_interceptor(*args, **kwargs):
                args = list(args)
                kwargs = dict(kwargs)
                for index, key, cast in (
                    (0, 'device_addr', device_addr),
                    (1, 'io_type', io_type),
                ):
                    try:
                        if len(args) > index: args[index] = cast(args[index])
                        if key in kwargs: kwargs[key] = cast(kwargs[key])
                    except: pass
                #don't pass kwargs, it confuses swig, map into args list:
                for key in ('device_addr', 'stream_args', 'io_type', 'num_channels', 'msgq'):
                    if key in kwargs: args.append(kwargs[key])
                return old_constructor(*args)
            return constructor_interceptor
        setattr(uhd_swig, attr, constructor_factory(getattr(uhd_swig, attr)))

    #Aliases for deprecated constructors
    setattr(uhd_swig, 'single_usrp_source', uhd_swig.usrp_source)
    setattr(uhd_swig, 'single_usrp_sink', uhd_swig.usrp_sink)
    setattr(uhd_swig, 'multi_usrp_source', uhd_swig.usrp_source)
    setattr(uhd_swig, 'multi_usrp_sink', uhd_swig.usrp_sink)

########################################################################
# Initialize this module with the contents of uhd swig
########################################################################
_prepare_uhd_swig()
from .uhd_swig import *<|MERGE_RESOLUTION|>--- conflicted
+++ resolved
@@ -74,15 +74,9 @@
     class stream_args_t(uhd_swig.stream_args_t):
         def __init__(self, *args, **kwargs):
             super(stream_args_t, self).__init__(*args)
-<<<<<<< HEAD
-            for key, val in kwargs.iteritems():
+            for key, val in list(kwargs.items()):
                 #for some reason, I can't assign a list in the constructor
                 #but what I can do is append the elements individually
-=======
-            for key, val in list(kwargs.items()):
-                #for some reason, i cant assign a list in the constructor
-                #but what i can do is append the elements individually
->>>>>>> fcd002b6
                 if key == 'channels':
                     for v in val: self.channels.append(v)
                 elif key == 'args':
