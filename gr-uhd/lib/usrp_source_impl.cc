/* -*- c++ -*- */
/*
 * Copyright 2010-2016 Free Software Foundation, Inc.
 *
 * This file is part of GNU Radio
 *
 * GNU Radio is free software; you can redistribute it and/or modify
 * it under the terms of the GNU General Public License as published by
 * the Free Software Foundation; either version 3, or (at your option)
 * any later version.
 *
 * GNU Radio is distributed in the hope that it will be useful,
 * but WITHOUT ANY WARRANTY; without even the implied warranty of
 * MERCHANTABILITY or FITNESS FOR A PARTICULAR PURPOSE.  See the
 * GNU General Public License for more details.
 *
 * You should have received a copy of the GNU General Public License
 * along with GNU Radio; see the file COPYING.  If not, write to
 * the Free Software Foundation, Inc., 51 Franklin Street,
 * Boston, MA 02110-1301, USA.
 */

#include "usrp_source_impl.h"
#include "gr_uhd_common.h"
#include <boost/format.hpp>
#include <boost/thread/thread.hpp>
#include <boost/make_shared.hpp>
#include <stdexcept>
#include <iostream>

namespace gr {
  namespace uhd {

    const pmt::pmt_t CMD_TAG_KEY = pmt::mp("tag");

    usrp_source::sptr
    usrp_source::make(const ::uhd::device_addr_t &device_addr,
                      const ::uhd::stream_args_t &stream_args,
                      const bool issue_stream_cmd_on_start)
    {
      check_abi();
      return usrp_source::sptr
        (new usrp_source_impl(device_addr, stream_args_ensure(stream_args), issue_stream_cmd_on_start));
    }

    usrp_source_impl::usrp_source_impl(const ::uhd::device_addr_t &device_addr,
                                       const ::uhd::stream_args_t &stream_args,
                                       const bool issue_stream_cmd_on_start):
      usrp_block("usrp_source",
                 io_signature::make(0, 0, 0),
                 args_to_io_sig(stream_args)),
      usrp_block_impl(device_addr, stream_args, ""),
      _recv_timeout(0.1), // seconds
      _tag_now(false),
      _issue_stream_cmd_on_start(issue_stream_cmd_on_start)
    {
      std::stringstream str;
      str << name() << unique_id();
      _id = pmt::string_to_symbol(str.str());

      _samp_rate = this->get_samp_rate();
<<<<<<< HEAD
      _center_freq = this->get_center_freq(0);
=======
#ifdef GR_UHD_USE_STREAM_API
>>>>>>> d2ca9800
      _samps_per_packet = 1;
      register_msg_cmd_handler(CMD_TAG_KEY, boost::bind(&usrp_source_impl::_cmd_handler_tag, this, _1));
    }

    usrp_source_impl::~usrp_source_impl()
    {
    }

    ::uhd::dict<std::string, std::string>
    usrp_source_impl::get_usrp_info(size_t chan)
    {
      chan = _stream_args.channels[chan];
      return _dev->get_usrp_rx_info(chan);
    }

    void
    usrp_source_impl::set_subdev_spec(const std::string &spec, size_t mboard)
    {
      return _dev->set_rx_subdev_spec(spec, mboard);
    }

    std::string
    usrp_source_impl::get_subdev_spec(size_t mboard)
    {
      return _dev->get_rx_subdev_spec(mboard).to_string();
    }

    void
    usrp_source_impl::set_samp_rate(double rate)
    {
        BOOST_FOREACH(const size_t chan, _stream_args.channels)
        {
            _dev->set_rx_rate(rate, chan);
        }
      _samp_rate = this->get_samp_rate();
      _tag_now = true;
    }

    double
    usrp_source_impl::get_samp_rate(void)
    {
      return _dev->get_rx_rate(_stream_args.channels[0]);
    }

    ::uhd::meta_range_t
    usrp_source_impl::get_samp_rates(void)
    {
      return _dev->get_rx_rates(_stream_args.channels[0]);
    }

    ::uhd::tune_result_t
    usrp_source_impl::set_center_freq(const ::uhd::tune_request_t tune_request,
                                      size_t chan)
    {
      chan = _stream_args.channels[chan];
      const ::uhd::tune_result_t res = _dev->set_rx_freq(tune_request, chan);
      _tag_now = true;
      return res;
    }

    SET_CENTER_FREQ_FROM_INTERNALS(usrp_source_impl, set_rx_freq);

    double
    usrp_source_impl::get_center_freq(size_t chan)
    {
      chan = _stream_args.channels[chan];
      return _dev->get_rx_freq(chan);
    }

    ::uhd::freq_range_t
    usrp_source_impl::get_freq_range(size_t chan)
    {
      chan = _stream_args.channels[chan];
      return _dev->get_rx_freq_range(chan);
    }

    void
    usrp_source_impl::set_gain(double gain, size_t chan)
    {
      chan = _stream_args.channels[chan];
      return _dev->set_rx_gain(gain, chan);
    }

    void
    usrp_source_impl::set_gain(double gain, const std::string &name, size_t chan)
    {
      chan = _stream_args.channels[chan];
      return _dev->set_rx_gain(gain, name, chan);
    }

    void usrp_source_impl::set_normalized_gain(double norm_gain, size_t chan)
    {
#ifdef UHD_USRP_MULTI_USRP_NORMALIZED_GAIN
        _dev->set_normalized_rx_gain(norm_gain, chan);
#else
      if (norm_gain > 1.0 || norm_gain < 0.0) {
        throw std::runtime_error("Normalized gain out of range, must be in [0, 1].");
      }
      ::uhd::gain_range_t gain_range = get_gain_range(chan);
      double abs_gain = (norm_gain * (gain_range.stop() - gain_range.start())) + gain_range.start();
      set_gain(abs_gain, chan);
#endif
    }

    double
    usrp_source_impl::get_gain(size_t chan)
    {
      chan = _stream_args.channels[chan];
      return _dev->get_rx_gain(chan);
    }

    double
    usrp_source_impl::get_gain(const std::string &name, size_t chan)
    {
      chan = _stream_args.channels[chan];
      return _dev->get_rx_gain(name, chan);
    }

    double
    usrp_source_impl::get_normalized_gain(size_t chan)
    {
#ifdef UHD_USRP_MULTI_USRP_NORMALIZED_GAIN
        return _dev->get_normalized_rx_gain(chan);
#else
      ::uhd::gain_range_t gain_range = get_gain_range(chan);
      double norm_gain =
        (get_gain(chan) - gain_range.start()) /
        (gain_range.stop() - gain_range.start());
      // Avoid rounding errors:
      if (norm_gain > 1.0) return 1.0;
      if (norm_gain < 0.0) return 0.0;
      return norm_gain;
#endif
    }

    std::vector<std::string>
    usrp_source_impl::get_gain_names(size_t chan)
    {
      chan = _stream_args.channels[chan];
      return _dev->get_rx_gain_names(chan);
    }

    ::uhd::gain_range_t
    usrp_source_impl::get_gain_range(size_t chan)
    {
      chan = _stream_args.channels[chan];
      return _dev->get_rx_gain_range(chan);
    }

    ::uhd::gain_range_t
    usrp_source_impl::get_gain_range(const std::string &name, size_t chan)
    {
      chan = _stream_args.channels[chan];
      return _dev->get_rx_gain_range(name, chan);
    }

    void
    usrp_source_impl::set_antenna(const std::string &ant, size_t chan)
    {
      chan = _stream_args.channels[chan];
      return _dev->set_rx_antenna(ant, chan);
    }

    std::string
    usrp_source_impl::get_antenna(size_t chan)
    {
      chan = _stream_args.channels[chan];
      return _dev->get_rx_antenna(chan);
    }

    std::vector<std::string>
    usrp_source_impl::get_antennas(size_t chan)
    {
      chan = _stream_args.channels[chan];
      return _dev->get_rx_antennas(chan);
    }

    void
    usrp_source_impl::set_bandwidth(double bandwidth, size_t chan)
    {
      chan = _stream_args.channels[chan];
      return _dev->set_rx_bandwidth(bandwidth, chan);
    }

    double
    usrp_source_impl::get_bandwidth(size_t chan)
    {
        chan = _stream_args.channels[chan];
        return _dev->get_rx_bandwidth(chan);
    }

    ::uhd::freq_range_t
    usrp_source_impl::get_bandwidth_range(size_t chan)
    {
        chan = _stream_args.channels[chan];
        return _dev->get_rx_bandwidth_range(chan);
    }

    std::vector<std::string>
    usrp_source_impl::get_lo_names(size_t chan)
    {
#ifdef UHD_USRP_MULTI_USRP_LO_CONFIG_API
        chan = _stream_args.channels[chan];
        return _dev->get_rx_lo_names(chan);
#else
        throw std::runtime_error("not implemented in this version");
#endif
    }

    const std::string
    usrp_source_impl::get_lo_source(const std::string &name, size_t chan)
    {
#ifdef UHD_USRP_MULTI_USRP_LO_CONFIG_API
        chan = _stream_args.channels[chan];
        return _dev->get_rx_lo_source(name, chan);
#else
        throw std::runtime_error("not implemented in this version");
#endif
    }

    std::vector<std::string>
    usrp_source_impl::get_lo_sources(const std::string &name, size_t chan)
    {
#ifdef UHD_USRP_MULTI_USRP_LO_CONFIG_API
        chan = _stream_args.channels[chan];
        return _dev->get_rx_lo_sources(name, chan);
#else
        throw std::runtime_error("not implemented in this version");
#endif
    }

    void
    usrp_source_impl::set_lo_source(const std::string &src, const std::string &name, size_t chan)
    {
#ifdef UHD_USRP_MULTI_USRP_LO_CONFIG_API
        chan = _stream_args.channels[chan];
        return _dev->set_rx_lo_source(src, name, chan);
#else
        throw std::runtime_error("not implemented in this version");
#endif
    }

    bool
    usrp_source_impl::get_lo_export_enabled(const std::string &name, size_t chan)
    {
#ifdef UHD_USRP_MULTI_USRP_LO_CONFIG_API
        chan = _stream_args.channels[chan];
        return _dev->get_rx_lo_export_enabled(name, chan);
#else
        throw std::runtime_error("not implemented in this version");
#endif
    }

    void
    usrp_source_impl::set_lo_export_enabled(bool enabled, const std::string &name, size_t chan)
    {
#ifdef UHD_USRP_MULTI_USRP_LO_CONFIG_API
        chan = _stream_args.channels[chan];
        return _dev->set_rx_lo_export_enabled(enabled, name, chan);
#else
        throw std::runtime_error("not implemented in this version");
#endif
    }

    ::uhd::freq_range_t
    usrp_source_impl::get_lo_freq_range(const std::string &name, size_t chan)
    {
#ifdef UHD_USRP_MULTI_USRP_LO_CONFIG_API
        chan = _stream_args.channels[chan];
        return _dev->get_rx_lo_freq_range(name, chan);
#else
        throw std::runtime_error("not implemented in this version");
#endif
    }

    double
    usrp_source_impl::get_lo_freq(const std::string &name, size_t chan)
    {
#ifdef UHD_USRP_MULTI_USRP_LO_CONFIG_API
        chan = _stream_args.channels[chan];
        return _dev->get_rx_lo_freq(name, chan);
#else
        throw std::runtime_error("not implemented in this version");
#endif
    }

    double
    usrp_source_impl::set_lo_freq(double freq, const std::string &name, size_t chan) {
#ifdef UHD_USRP_MULTI_USRP_LO_CONFIG_API
        chan = _stream_args.channels[chan];
        return _dev->set_rx_lo_freq(freq, name, chan);
#else
        throw std::runtime_error("not implemented in this version");
#endif
    }

    void
    usrp_source_impl::set_auto_dc_offset(const bool enable, size_t chan)
    {
      chan = _stream_args.channels[chan];
      return _dev->set_rx_dc_offset(enable, chan);
    }

    void
    usrp_source_impl::set_dc_offset(const std::complex<double> &offset,
                                    size_t chan)
    {
      chan = _stream_args.channels[chan];
      return _dev->set_rx_dc_offset(offset, chan);
    }

    void
    usrp_source_impl::set_auto_iq_balance(const bool enable, size_t chan)
    {
      chan = _stream_args.channels[chan];
#ifdef UHD_USRP_MULTI_USRP_FRONTEND_IQ_AUTO_API
      return _dev->set_rx_iq_balance(enable, chan);
#else
      throw std::runtime_error("not implemented in this version");
#endif
    }


    void
    usrp_source_impl::set_iq_balance(const std::complex<double> &correction,
                                     size_t chan)
    {
      chan = _stream_args.channels[chan];
      return _dev->set_rx_iq_balance(correction, chan);
    }

    ::uhd::sensor_value_t
    usrp_source_impl::get_sensor(const std::string &name, size_t chan)
    {
      chan = _stream_args.channels[chan];
      return _dev->get_rx_sensor(name, chan);
    }

    std::vector<std::string>
    usrp_source_impl::get_sensor_names(size_t chan)
    {
      chan = _stream_args.channels[chan];
      return _dev->get_rx_sensor_names(chan);
    }

    ::uhd::usrp::dboard_iface::sptr
    usrp_source_impl::get_dboard_iface(size_t chan)
    {
      chan = _stream_args.channels[chan];
      return _dev->get_rx_dboard_iface(chan);
    }

    void
    usrp_source_impl::set_stream_args(const ::uhd::stream_args_t &stream_args)
    {
      _update_stream_args(stream_args);
      if (_rx_stream) {
        _rx_stream.reset();
      }
    }

    void
    usrp_source_impl::_cmd_handler_tag(const pmt::pmt_t &tag)
    {
      _tag_now = true;
    }

    void
    usrp_source_impl::set_start_time(const ::uhd::time_spec_t &time)
    {
      _start_time = time;
      _start_time_set = true;
      _stream_now = false;
    }

    void
    usrp_source_impl::issue_stream_cmd(const ::uhd::stream_cmd_t &cmd)
    {
        for (size_t i = 0; i < _stream_args.channels.size(); i++)
        {
            _dev->issue_stream_cmd(cmd, _stream_args.channels[i]);
        }
        _tag_now = true;
    }

    bool
    usrp_source_impl::start(void)
    {
      boost::recursive_mutex::scoped_lock lock(d_mutex);
      if (not _rx_stream) {
        _rx_stream = _dev->get_rx_stream(_stream_args);
        _samps_per_packet = _rx_stream->get_max_num_samps();
      }
      if(_issue_stream_cmd_on_start){
        //setup a stream command that starts streaming slightly in the future
        static const double reasonable_delay = 0.1; //order of magnitude over RTT
        ::uhd::stream_cmd_t stream_cmd(::uhd::stream_cmd_t::STREAM_MODE_START_CONTINUOUS);
        stream_cmd.stream_now = _stream_now;
        if(_start_time_set) {
          _start_time_set = false; //cleared for next run
          stream_cmd.time_spec = _start_time;
        }
        else {
          stream_cmd.time_spec = get_time_now() + ::uhd::time_spec_t(reasonable_delay);
        }
        this->issue_stream_cmd(stream_cmd);
      }
      _tag_now = true;
      return true;
    }

    void
    usrp_source_impl::flush(void)
    {
      const size_t nbytes = 4096;
      gr_vector_void_star outputs;
      std::vector<std::vector<char> > buffs(_nchan, std::vector<char>(nbytes));
      for(size_t i = 0; i < _nchan; i++) {
        outputs.push_back(&buffs[i].front());
      }
      while(true) {
        const size_t bpi = ::uhd::convert::get_bytes_per_item(_stream_args.cpu_format);
        if(_rx_stream)
          // get the remaining samples out of the buffers
          _rx_stream->recv(outputs, nbytes/bpi, _metadata, 0.0);
        else
          // no rx streamer -- nothing to flush
          break;
        if(_metadata.error_code == ::uhd::rx_metadata_t::ERROR_CODE_TIMEOUT)
          break;
      }
    }

    bool
    usrp_source_impl::stop(void)
    {
      boost::recursive_mutex::scoped_lock lock(d_mutex);
      this->issue_stream_cmd(::uhd::stream_cmd_t::STREAM_MODE_STOP_CONTINUOUS);
      this->flush();

      return true;
    }

    std::vector<std::complex<float> >
    usrp_source_impl::finite_acquisition(const size_t nsamps)
    {
      if(_nchan != 1)
        throw std::runtime_error("finite_acquisition: usrp source has multiple channels, call finite_acquisition_v");
      return finite_acquisition_v(nsamps).front();
    }

    std::vector<std::vector<std::complex<float> > >
    usrp_source_impl::finite_acquisition_v(const size_t nsamps)
    {
      //kludgy way to ensure rx streamer exsists
      if(!_rx_stream) {
        this->start();
        this->stop();
      }

      //flush so there is no queued-up data
      this->flush();

      //create a multi-dimensional container to hold an array of sample buffers
      std::vector<std::vector<std::complex<float> > >
        samps(_nchan, std::vector<std::complex<float> >(nsamps));

      //load the void* vector of buffer pointers
      std::vector<void *> buffs(_nchan);
      for(size_t i = 0; i < _nchan; i++) {
        buffs[i] = &samps[i].front();
      }

      //tell the device to stream a finite amount
      ::uhd::stream_cmd_t cmd(::uhd::stream_cmd_t::STREAM_MODE_NUM_SAMPS_AND_DONE);
      cmd.num_samps = nsamps;
      cmd.stream_now = _stream_now;
      static const double reasonable_delay = 0.1; //order of magnitude over RTT
      cmd.time_spec = get_time_now() + ::uhd::time_spec_t(reasonable_delay);
      this->issue_stream_cmd(cmd);

      //receive samples until timeout
      const size_t actual_num_samps = _rx_stream->recv
        (buffs, nsamps, _metadata, 1.0);

      //resize the resulting sample buffers
      for(size_t i = 0; i < _nchan; i++) {
        samps[i].resize(actual_num_samps);
      }

      return samps;
    }

    int
    usrp_source_impl::work(int noutput_items,
                           gr_vector_const_void_star &input_items,
                           gr_vector_void_star &output_items)
    {
      boost::recursive_mutex::scoped_lock lock(d_mutex);
      boost::this_thread::disable_interruption disable_interrupt;
      //In order to allow for low-latency:
      //We receive all available packets without timeout.
      //This call can timeout under regular operation...
      size_t num_samps = _rx_stream->recv(
          output_items,
          noutput_items,
          _metadata,
          _recv_timeout,
          true /* one packet -> minimize latency */
      );
      boost::this_thread::restore_interruption restore_interrupt(disable_interrupt);

      //handle possible errors conditions
      switch(_metadata.error_code) {
      case ::uhd::rx_metadata_t::ERROR_CODE_NONE:
        if(_tag_now) {
          _tag_now = false;
          //create a timestamp pmt for the first sample
          const pmt::pmt_t val = pmt::make_tuple
            (pmt::from_uint64(_metadata.time_spec.get_full_secs()),
             pmt::from_double(_metadata.time_spec.get_frac_secs()));
          //create a tag set for each channel
          for(size_t i = 0; i < _nchan; i++) {
            this->add_item_tag(i, nitems_written(0), TIME_KEY, val, _id);
            this->add_item_tag(i, nitems_written(0), RATE_KEY,
                               pmt::from_double(_samp_rate), _id);
            this->add_item_tag(i, nitems_written(0), FREQ_KEY,
                               pmt::from_double(this->get_center_freq(i)), _id);
          }
        }
        break;

      case ::uhd::rx_metadata_t::ERROR_CODE_TIMEOUT:
        //its ok to timeout, perhaps the user is doing finite streaming
        return 0;

      case ::uhd::rx_metadata_t::ERROR_CODE_OVERFLOW:
        _tag_now = true;
        //ignore overflows and try work again
        return work(noutput_items, input_items, output_items);

      default:
        //GR_LOG_WARN(d_logger, boost::format("USRP Source Block caught rx error: %d") % _metadata.strerror());
        GR_LOG_WARN(d_logger, boost::format("USRP Source Block caught rx error code: %d") % _metadata.error_code);
        return num_samps;
      }

      return num_samps;
    }

    void
    usrp_source_impl::setup_rpc()
    {
#ifdef GR_CTRLPORT
      add_rpc_variable(
        rpcbasic_sptr(new rpcbasic_register_handler<usrp_block>(
          alias(), "command",
          "", "UHD Commands",
          RPC_PRIVLVL_MIN, DISPNULL)));
#endif /* GR_CTRLPORT */
    }

  } /* namespace uhd */
} /* namespace gr */<|MERGE_RESOLUTION|>--- conflicted
+++ resolved
@@ -59,11 +59,7 @@
       _id = pmt::string_to_symbol(str.str());
 
       _samp_rate = this->get_samp_rate();
-<<<<<<< HEAD
-      _center_freq = this->get_center_freq(0);
-=======
 #ifdef GR_UHD_USE_STREAM_API
->>>>>>> d2ca9800
       _samps_per_packet = 1;
       register_msg_cmd_handler(CMD_TAG_KEY, boost::bind(&usrp_source_impl::_cmd_handler_tag, this, _1));
     }
