--- conflicted
+++ resolved
@@ -60,12 +60,7 @@
 
       _samp_rate = this->get_samp_rate();
       _samps_per_packet = 1;
-<<<<<<< HEAD
-#endif
       register_msg_cmd_handler(cmd_tag_key(), boost::bind(&usrp_source_impl::_cmd_handler_tag, this, _1));
-=======
-      register_msg_cmd_handler(CMD_TAG_KEY, boost::bind(&usrp_source_impl::_cmd_handler_tag, this, _1));
->>>>>>> 5ad935c3
     }
 
     usrp_source_impl::~usrp_source_impl()
