--- conflicted
+++ resolved
@@ -635,12 +635,6 @@
         if (my_tag_count >= max_count) {
           break;
         }
-<<<<<<< HEAD
-        else if (not pmt::is_null(_length_tag_key) and my_tag_count > samp0_count + _nitems_to_send) {
-          break;
-        }
-=======
->>>>>>> 3d18f70c
 
         /* I. Tags that can only be on the first sample of a burst
          *
