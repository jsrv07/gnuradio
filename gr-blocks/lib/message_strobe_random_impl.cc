/* -*- c++ -*- */
/*
 * Copyright 2012-2013 Free Software Foundation, Inc.
 *
 * This file is part of GNU Radio
 *
 * GNU Radio is free software; you can redistribute it and/or modify
 * it under the terms of the GNU General Public License as published by
 * the Free Software Foundation; either version 3, or (at your option)
 * any later version.
 *
 * GNU Radio is distributed in the hope that it will be useful,
 * but WITHOUT ANY WARRANTY; without even the implied warranty of
 * MERCHANTABILITY or FITNESS FOR A PARTICULAR PURPOSE.  See the
 * GNU General Public License for more details.
 *
 * You should have received a copy of the GNU General Public License
 * along with GNU Radio; see the file COPYING.  If not, write to
 * the Free Software Foundation, Inc., 51 Franklin Street,
 * Boston, MA 02110-1301, USA.
 */

#ifdef HAVE_CONFIG_H
#include "config.h"
#endif

#include "message_strobe_random_impl.h"
#include <gnuradio/io_signature.h>
#include <cstdio>
#include <errno.h>
#include <sys/types.h>
#include <sys/stat.h>
#include <fcntl.h>
#include <stdexcept>
#include <string.h>
#include <iostream>

namespace gr {
  namespace blocks {

    message_strobe_random::sptr
    message_strobe_random::make(pmt::pmt_t msg, message_strobe_random_distribution_t dist, float mean_ms, float std_ms)
    {
      return gnuradio::get_initial_sptr
        (new message_strobe_random_impl(msg, dist, mean_ms, std_ms));
    }


    message_strobe_random_impl::message_strobe_random_impl(pmt::pmt_t msg, message_strobe_random_distribution_t dist, float mean_ms, float std_ms)
      : block("message_strobe_random",
                 io_signature::make(0, 0, 0),
                 io_signature::make(0, 0, 0)),
        d_finished(false),
        d_mean_ms(mean_ms),
        d_std_ms(std_ms),
        d_dist(dist),
        d_msg(msg),
        d_rng(),
        d_port(pmt::mp("strobe"))
    {
      // allocate RNGs
      update_dist();

      // set up ports
      message_port_register_out(d_port);
      d_thread = boost::shared_ptr<gr::thread::thread>
        (new gr::thread::thread(boost::bind(&message_strobe_random_impl::run, this)));

      message_port_register_in(pmt::mp("set_msg"));
      set_msg_handler(pmt::mp("set_msg"),
                      boost::bind(&message_strobe_random_impl::set_msg, this, _1));
    }

    long message_strobe_random_impl::next_delay(){
        switch(d_dist){
            case STROBE_POISSON:
                //return d_variate_poisson->operator()();
                return static_cast<long>(d_variate_poisson->operator()());
            case STROBE_GAUSSIAN:
                return static_cast<long>(d_variate_normal->operator()());
            case STROBE_UNIFORM:
                return static_cast<long>(d_variate_uniform->operator()());
            default:
                throw std::runtime_error("message_strobe_random_impl::d_distribution is very unhappy with you");
        }
    }

    void message_strobe_random_impl::update_dist(){
        boost::poisson_distribution<> pd(d_mean_ms);
        d_variate_poisson = boost::shared_ptr< boost::variate_generator<boost::mt19937, boost::poisson_distribution<> > > (
                new boost::variate_generator <boost::mt19937, boost::poisson_distribution<> >(d_rng,pd) );

        boost::normal_distribution<> nd(d_mean_ms, d_std_ms);
        d_variate_normal = boost::shared_ptr< boost::variate_generator<boost::mt19937, boost::normal_distribution<> > > (
                new boost::variate_generator <boost::mt19937, boost::normal_distribution<> >(d_rng,nd) );

        boost::uniform_real<> ud(d_mean_ms-d_std_ms, d_mean_ms+d_std_ms);
        d_variate_uniform = boost::shared_ptr< boost::variate_generator<boost::mt19937, boost::uniform_real<> > > (
                new boost::variate_generator <boost::mt19937, boost::uniform_real<> >(d_rng,ud) );
    }


    message_strobe_random_impl::~message_strobe_random_impl()
    {
      d_finished = true;
      d_thread->interrupt();
      d_thread->join();
    }

    void message_strobe_random_impl::run()
    {
      while(!d_finished) {
<<<<<<< HEAD
        boost::this_thread::sleep(boost::posix_time::milliseconds(static_cast<long>(std::max(0.0f,next_delay()))));
=======
        boost::this_thread::sleep(boost::posix_time::milliseconds(std::max(0L, next_delay())));
>>>>>>> 5ad935c3
        if(d_finished) {
          return;
        }

        message_port_pub(d_port, d_msg);
      }
    }

  } /* namespace blocks */
} /* namespace gr */<|MERGE_RESOLUTION|>--- conflicted
+++ resolved
@@ -110,11 +110,7 @@
     void message_strobe_random_impl::run()
     {
       while(!d_finished) {
-<<<<<<< HEAD
-        boost::this_thread::sleep(boost::posix_time::milliseconds(static_cast<long>(std::max(0.0f,next_delay()))));
-=======
         boost::this_thread::sleep(boost::posix_time::milliseconds(std::max(0L, next_delay())));
->>>>>>> 5ad935c3
         if(d_finished) {
           return;
         }
